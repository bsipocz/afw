// -*- LSST-C++ -*-

/* 
 * LSST Data Management System
 * Copyright 2008, 2009, 2010 LSST Corporation.
 * 
 * This product includes software developed by the
 * LSST Project (http://www.lsst.org/).
 *
 * This program is free software: you can redistribute it and/or modify
 * it under the terms of the GNU General Public License as published by
 * the Free Software Foundation, either version 3 of the License, or
 * (at your option) any later version.
 * 
 * This program is distributed in the hope that it will be useful,
 * but WITHOUT ANY WARRANTY; without even the implied warranty of
 * MERCHANTABILITY or FITNESS FOR A PARTICULAR PURPOSE.  See the
 * GNU General Public License for more details.
 * 
 * You should have received a copy of the LSST License Statement and 
 * the GNU General Public License along with this program.  If not, 
 * see <http://www.lsstcorp.org/LegalNotices/>.
 */
 
#if !defined(LSST_AFW_MATH_STATISTICS_H)
#define LSST_AFW_MATH_STATISTICS_H
/**
 * @file Statistics.h
 * @brief Compute Image Statistics
 * @ingroup afw
 * @author Steve Bickerton
 *
 * @note The Statistics class itself can only handle lsst::afw::image::MaskedImage() types.
 *       The philosophy has been to handle other types by making them look like
 *       lsst::afw::image::MaskedImage() and reusing that code.
 *       Users should have no need to instantiate a Statistics object directly,
 *       but should use the overloaded makeStatistics() factory functions.
 */

#include <cassert>
#include <limits>
#include "boost/iterator/iterator_adaptor.hpp"
#include "boost/tuple/tuple.hpp"
#include "boost/shared_ptr.hpp"
#include "lsst/afw/image/Image.h"
#include "lsst/afw/image/MaskedImage.h"
#include "lsst/afw/math/MaskedVector.h"

namespace lsst {
namespace afw {
namespace math {
            
/**
 * @brief control what is calculated
 */
enum Property {
    NOTHING = 0x0,         ///< We don't want anything
    ERRORS = 0x1,          ///< Include errors of requested quantities
    NPOINT = 0x2,          ///< number of sample points
    MEAN = 0x4,            ///< estimate sample mean
    STDEV = 0x8,           ///< estimate sample standard deviation
    VARIANCE = 0x10,       ///< estimate sample variance
    MEDIAN = 0x20,         ///< estimate sample median
    IQRANGE = 0x40,        ///< estimate sample inter-quartile range
    MEANCLIP = 0x80,       ///< estimate sample N-sigma clipped mean (N set in StatisticsControl, default=3)
    STDEVCLIP = 0x100,     ///< estimate sample N-sigma clipped stdev (N set in StatisticsControl, default=3)
    VARIANCECLIP = 0x200,  ///< estimate sample N-sigma clipped variance
                           ///<  (N set in StatisticsControl, default=3)
    MIN = 0x400,           ///< estimate sample minimum
    MAX = 0x800,           ///< estimate sample maximum
    SUM = 0x1000,          ///< find sum of pixels in the image
    MEANSQUARE = 0x2000,   ///< find mean value of square of pixel values
    ORMASK = 0x4000        ///< get the or-mask of all pixels used.
};
Property stringToStatisticsProperty(std::string const property);

    
/**
 * @brief Pass parameters to a Statistics object
 * @ingroup afw
 *
 * A class to pass parameters which control how the stats are calculated.
 * 
 */
class StatisticsControl {
public:

    typedef boost::shared_ptr<StatisticsControl> Ptr;
    typedef boost::shared_ptr<StatisticsControl> const ConstPtr;
    
    StatisticsControl(
        double numSigmaClip = 3.0, ///< number of standard deviations to clip at
        int numIter = 3,           ///< Number of iterations
        lsst::afw::image::MaskPixel andMask = 0x0, ///< and-Mask: defines which mask bits cause a value to be ignored
        bool isNanSafe = true,     ///< flag NaNs
        bool isWeighted = false    ///< use inverse Variance plane for weights
                     ) :
        _numSigmaClip(numSigmaClip),
        _numIter(numIter),
        _andMask(andMask),
        _noGoodPixelsMask(lsst::afw::image::Mask<>::getPlaneBitMask("BAD")),
        _isNanSafe(isNanSafe),
        _isWeighted(isWeighted),
        _isMultiplyingWeights(false) {
        
        assert(_numSigmaClip > 0);
        assert(_numIter > 0);
    }

    double getNumSigmaClip() const { return _numSigmaClip; }
    int getNumIter() const { return _numIter; }
    int getAndMask() const { return _andMask; }
    int getNoGoodPixelsMask() const { return _noGoodPixelsMask; }
    bool getNanSafe() const { return _isNanSafe; }
    bool getWeighted() const { return _isWeighted; }
    bool getMultiplyWeights() const { return _isMultiplyingWeights; }
    
    
    void setNumSigmaClip(double numSigmaClip) { assert(numSigmaClip > 0); _numSigmaClip = numSigmaClip; }
    void setNumIter(int numIter) { assert(numIter > 0); _numIter = numIter; }
    void setAndMask(int andMask) { _andMask = andMask; }
    void setNoGoodPixelsMask(int noGoodPixelsMask) { _noGoodPixelsMask = noGoodPixelsMask; }
    void setNanSafe(bool isNanSafe) { _isNanSafe = isNanSafe; }
    void setWeighted(bool isWeighted) { _isWeighted = isWeighted; }
    void setMultiplyWeights(bool isMultiplyingWeights) { _isMultiplyingWeights = isMultiplyingWeights; }
    

private:
    double _numSigmaClip;                 // Number of standard deviations to clip at
    int _numIter;                         // Number of iterations
    int _andMask;               // and-Mask to specify which mask planes to ignore
    int _noGoodPixelsMask;      // mask to set if no values are acceptable
    bool _isNanSafe;                      // Check for NaNs before running (slower)
    bool _isWeighted;                     // Use inverse variance to weight statistics.
    bool _isMultiplyingWeights;           // Treat variance plane as weights and multiply instead of dividing
};

            
/**
 * @ingroup afw
 *
 * A class to evaluate %image statistics
 *
 * The basic strategy is to construct a Statistics object from an Image and
 * a statement of what we want to know.  The desired results can then be
 * returned using Statistics methods.  A StatisticsControl object is used to
 * pass parameters.  The statistics currently implemented are listed in the
 * enum Properties in Statistics.h.
 *
 * @code
<<<<<<< HEAD
        include "lsst/afw/math.h"
        namespace afwMath = lsst::afw::math;
        afwMath::StatisticsControl sctrl(3.0, 3); // sets NumSigclip (3.0), and NumIter (3) for clipping
=======
        lsst::afw::math::StatisticsControl sctrl(3.0, 3); // sets NumSigclip (3.0), and NumIter (3) for clipping
>>>>>>> 246b6dd2
        sctrl.setNumSigmaClip(4.0);            // reset number of standard deviations for N-sigma clipping
        sctrl.setNumIter(5);                   // reset number of iterations for N-sigma clipping
        sctrl.setAndMask(0x1);                 // ignore pixels with these mask bits set
        sctrl.setNanSafe(true);                // check for NaNs, a bit slower (default=true)
        
<<<<<<< HEAD
        afwMath::Statistics statobj =
              afwMath::makeStatistics(*img, afwMath::NPOINT | afwMath::MEAN | afwMath::MEANCLIP, sctrl);
        
        double const n = statobj.getValue(afwMath::NPOINT);
        std::pair<double, double> const mean = statobj.getResult(afwMath::MEAN); // Returns (value, error)
        double const meanError = statobj.getError(afwMath::MEAN);                // just the error
=======
        lsst::afw::math::Statistics statobj =
              lsst::afw::math::makeStatistics(*img, lsst::afw::math::NPOINT |
                                                    lsst::afw::math::MEAN | lsst::afw::math::MEANCLIP, sctrl);
        
        double const n = statobj.getValue(lsst::afw::math::NPOINT);
        std::pair<double, double> const mean =
                                         statobj.getResult(lsst::afw::math::MEAN); // Returns (value, error)
        double const meanError = statobj.getError(lsst::afw::math::MEAN);                // just the error
>>>>>>> 246b6dd2
 * @endcode
 *
 * @note Factory function: We used a helper function, \c makeStatistics, rather that the constructor
 *       directly so that the compiler could deduce the types -- cf. \c std::make_pair)
 *
 * @note Inputs: The class Statistics is templatized, and makeStatistics() can take either:
 *       (1) an image, (2) a maskedImage, or (3) a std::vector<>
 *       Overloaded makeStatistics() functions then wrap what they were passed in Image/Mask-like classes
 *       and call the Statistics constructor.
 * @note Clipping: The clipping is done iteratively with numSigmaClip and numIter specified in
 *       the StatisticsControl object.  The first clip (ie. the first iteration) is performed at:
 *       median +/- numSigmaClip*IQ_TO_STDEV*IQR, where IQ_TO_STDEV=~0.74 is the conversion factor
 *       between the IQR and sigma for a Gaussian distribution.  All subsequent iterations perform
 *       clips at mean +/- numSigmaClip*stdev.
 *
 */
class Statistics {
public:
    /// The type used to report (value, error) for desired statistics
    typedef std::pair<double, double> Value;
    
    template<typename ImageT, typename MaskT, typename VarianceT>
    explicit Statistics(ImageT const &img,
                        MaskT const &msk,
                        VarianceT const &var,
                        int const flags,
                        StatisticsControl const& sctrl = StatisticsControl());

    Value getResult(Property const prop = NOTHING) const;
    
    double getError(Property const prop = NOTHING) const;
    double getValue(Property const prop = NOTHING) const;
    lsst::afw::image::MaskPixel getOrMask() const {
        return _allPixelOrMask;
    }
    
private:

    // return type for _getStandard
    typedef boost::tuple<double, double, double, double, double, lsst::afw::image::MaskPixel> StandardReturn; 
    typedef boost::tuple<int, double, double, double, double, double, lsst::afw::image::MaskPixel> SumReturn; 
    typedef boost::tuple<double, double, double> MedianQuartileReturn;
    
    long _flags;                        // The desired calculation

    int _n;                             // number of pixels in the image
    double _mean;                       // the image's mean
    double _variance;                   // the image's variance
    double _min;                        // the image's minimum
    double _max;                        // the image's maximum
    double _sum;                        // the sum of all the image's pixels
    double _meanclip;                   // the image's N-sigma clipped mean
    double _varianceclip;               // the image's N-sigma clipped variance
    double _median;                     // the image's median
    double _iqrange;                    // the image's interquartile range
    lsst::afw::image::MaskPixel _allPixelOrMask;   //  the 'or' of all masked pixels

    StatisticsControl _sctrl;           // the control structure

    template<typename IsFinite, typename ImageT, typename MaskT, typename VarianceT>
    boost::shared_ptr<std::vector<typename ImageT::Pixel> >  _makeVectorCopy(ImageT const &img,
                                                                             MaskT const &msk,
                                                                             VarianceT const &var,
                                                                             int const flags);
        
    template<typename IsFinite,
             typename HasValueLtMin,
             typename HasValueGtMax,
             typename InClipRange,
             bool MultiplyWeight,
             typename ImageT, typename MaskT, typename VarianceT>
    SumReturn _sumImage(ImageT const &img, MaskT const &msk, VarianceT const &var, int const flags,
                        int const nCrude, int const stride = 1, double const meanCrude = 0,
                        double const cliplimit = std::numeric_limits<double>::quiet_NaN());
    
    template<typename ImageT, typename MaskT, typename VarianceT>
    StandardReturn _getStandard(ImageT const &img, MaskT const &msk, VarianceT const &var, int const flags);
    template<typename ImageT, typename MaskT, typename VarianceT>
    StandardReturn _getStandard(ImageT const &img, MaskT const &msk, VarianceT const &var,
                                int const flags, std::pair<double, double> clipinfo);

    template<typename Pixel>
    double _percentile(std::vector<Pixel> &img, double const percentile);   

    template<typename Pixel>
    MedianQuartileReturn _medianAndQuartiles(std::vector<Pixel> &img);
    
    inline double _varianceError(double const variance, int const n) const {
        return 2*(n - 1)*variance*variance/(static_cast<double>(n)*n); // assumes a Gaussian
    }

};


            
/*************************************  The factory functions **********************************/
/**
 * @brief This iterator will never increment.  It is returned by row_begin() in the MaskImposter class
 *        (below) to allow phony mask pixels to be iterated over for non-mask images within Statistics.
 * @note As the iterator always returns 0x0, the comparisons in Statistics::_getStandard() should always
 *       evaluate to 0x0 and they should be compiled out for calls to non-masked Images.
 *
 */
template <typename ValueT>
class infinite_iterator
    : public boost::iterator_adaptor<infinite_iterator<ValueT>,
                                     const ValueT*, const ValueT,
                                     boost::forward_traversal_tag> {
public:
    infinite_iterator() : infinite_iterator::iterator_adaptor_(0) {}
    explicit infinite_iterator(const ValueT* p) : infinite_iterator::iterator_adaptor_(p) {}
private:
    friend class boost::iterator_core_access;
    void increment() { ; }              // never actually advance the iterator
};
/**
 * @brief A Mask wrapper to provide an infinite_iterator for Mask::row_begin().  This allows a fake
 *        Mask to be passed in to Statistics with a regular (non-masked) Image.
 */
template<typename ValueT>
class MaskImposter {
public:
    typedef infinite_iterator<ValueT> x_iterator;
    explicit MaskImposter(ValueT val = 0) { _val[0] = val; }
    x_iterator row_begin(int) const { return x_iterator(_val); }
private:
    ValueT _val[1];
};

    
/**
 * @brief Handle a watered-down front-end to the constructor (no variance)
 * @relates Statistics
 */
template<typename Pixel>
Statistics makeStatistics(lsst::afw::image::Image<Pixel> const &img,
<<<<<<< HEAD
                          lsst::afw::image::Mask<lsst::afw::image::MaskPixel> const &msk, 
=======
                          lsst::afw::image::Mask<image::MaskPixel> const &msk, 
>>>>>>> 246b6dd2
                          int const flags,  
                          StatisticsControl const& sctrl = StatisticsControl() 
                         ) {
    MaskImposter<lsst::afw::image::VariancePixel> var;
    return Statistics(img, msk, var, flags, sctrl);
}


/**
 * @brief Handle a straigh front-end to the constructor
 * @relates Statistics
 */
template<typename ImageT, typename MaskT, typename VarianceT>
Statistics makeStatistics(ImageT const &img,
                          MaskT const &msk,
                          VarianceT const &var,
                          int const flags,  
                          StatisticsControl const& sctrl = StatisticsControl() 
                         ) {
    return Statistics(img, msk, var, flags, sctrl);
}

    
/**
 * @brief Handle MaskedImages, just pass the getImage() and getMask() values right on through.
 * @relates Statistics
 */
template<typename Pixel>
<<<<<<< HEAD
Statistics makeStatistics(lsst::afw::image::MaskedImage<Pixel, lsst::afw::image::MaskPixel, lsst::afw::image::VariancePixel> const &mimg, 
=======
Statistics
makeStatistics(lsst::afw::image::MaskedImage<Pixel, lsst::afw::image::MaskPixel,
                                             image::VariancePixel> const &mimg, 
>>>>>>> 246b6dd2
                          int const flags,  
                          StatisticsControl const& sctrl = StatisticsControl() 
                         ) {
    if (sctrl.getWeighted()) {
        return Statistics(*mimg.getImage(), *mimg.getMask(), *mimg.getVariance(), flags, sctrl);
    } else {
        MaskImposter<lsst::afw::image::VariancePixel> var;
        return Statistics(*mimg.getImage(), *mimg.getMask(), var, flags, sctrl);
    }
}

/**
 * @brief Front end for specialization to handle Masks
 * @note The definition (in Statistics.cc) simply calls the specialized constructor
 * @relates Statistics
 */            
Statistics makeStatistics(lsst::afw::image::Mask<lsst::afw::image::MaskPixel> const &msk, 
                          int const flags,  
                          StatisticsControl const& sctrl = StatisticsControl());
            
                        
            
/**
 * @brief The makeStatistics() overload to handle regular (non-masked) Images
 * @relates Statistics
 */
template<typename Pixel>
<<<<<<< HEAD
Statistics makeStatistics(lsst::afw::image::Image<Pixel> const &img, ///< Image (or Image) whose properties we want
                          int const flags,   ///< Describe what we want to calculate
                          StatisticsControl const& sctrl = StatisticsControl() ///< Control calculation
                         ) {
=======
Statistics
makeStatistics(lsst::afw::image::Image<Pixel> const &img, ///< Image (or Image) whose properties we want
               int const flags,   ///< Describe what we want to calculate
               StatisticsControl const& sctrl = StatisticsControl() ///< Control calculation
              ) {
>>>>>>> 246b6dd2
    // make a phony mask that will be compiled out
    MaskImposter<lsst::afw::image::MaskPixel> const msk;
    MaskImposter<lsst::afw::image::VariancePixel> const var;
    return Statistics(img, msk, var, flags, sctrl);
}


/**
 * @brief A vector wrapper to provide a vector with the necessary methods and typedefs to
 *        be processed by Statistics as though it were an Image.
 */
template<typename ValueT>
class ImageImposter {
public:
    
    // types we'll use in Statistics
    typedef typename std::vector<ValueT>::const_iterator x_iterator;
    typedef typename std::vector<ValueT>::const_iterator fast_iterator;
    typedef ValueT Pixel;

    // constructors for std::vector<>, and copy constructor
    // These are both shallow! ... no actual copying of values
    explicit ImageImposter(std::vector<ValueT> const &v) : _v(v) { }
    explicit ImageImposter(ImageImposter<ValueT> const &img) : _v(img._getVector()) {}

    // The methods we'll use in Statistics
    x_iterator row_begin(int) const { return _v.begin(); }
    x_iterator row_end(int) const { return _v.end(); }
    int getWidth() const { return _v.size(); }
    int getHeight() const { return 1; }
    
private:
    std::vector<ValueT> const &_v;                  // a private reference to the data
    std::vector<ValueT> const &_getVector() const { return _v; } // get the ref for the copyCon
};

/**
 * @brief The makeStatistics() overload to handle std::vector<>
 * @relates Statistics
 */
template<typename EntryT>
Statistics makeStatistics(std::vector<EntryT> const &v, ///< Image (or MaskedImage) whose properties we want
                          int const flags,   ///< Describe what we want to calculate
                          StatisticsControl const& sctrl = StatisticsControl() ///< Control calculation
                         ) {
    ImageImposter<EntryT> img(v);           // wrap the vector in a fake image
    MaskImposter<lsst::afw::image::MaskPixel> msk;     // instantiate a fake mask that will be compiled out.
    MaskImposter<lsst::afw::image::VariancePixel> var;
    return Statistics(img, msk, var, flags, sctrl);
}


/**
 * @brief The makeStatistics() overload to handle lsst::afw::math::MaskedVector<>
 * @relates Statistics
 */
template<typename EntryT>
Statistics makeStatistics(lsst::afw::math::MaskedVector<EntryT> const &mv, ///< MaskedVector
                          int const flags,   ///< Describe what we want to calculate
                          StatisticsControl const& sctrl = StatisticsControl() ///< Control calculation
                         ) {
    if (sctrl.getWeighted()) {
        return Statistics(*mv.getImage(), *mv.getMask(), *mv.getVariance(), flags, sctrl);
    } else {
        MaskImposter<lsst::afw::image::VariancePixel> var;
        return Statistics(*mv.getImage(), *mv.getMask(), var, flags, sctrl);
    }
}


    
}}}

#endif<|MERGE_RESOLUTION|>--- conflicted
+++ resolved
@@ -148,35 +148,21 @@
  * enum Properties in Statistics.h.
  *
  * @code
-<<<<<<< HEAD
-        include "lsst/afw/math.h"
-        namespace afwMath = lsst::afw::math;
-        afwMath::StatisticsControl sctrl(3.0, 3); // sets NumSigclip (3.0), and NumIter (3) for clipping
-=======
-        lsst::afw::math::StatisticsControl sctrl(3.0, 3); // sets NumSigclip (3.0), and NumIter (3) for clipping
->>>>>>> 246b6dd2
+        // sets NumSigclip (3.0), and NumIter (3) for clipping
+        lsst::afw::math::StatisticsControl sctrl(3.0, 3); 
+
         sctrl.setNumSigmaClip(4.0);            // reset number of standard deviations for N-sigma clipping
         sctrl.setNumIter(5);                   // reset number of iterations for N-sigma clipping
         sctrl.setAndMask(0x1);                 // ignore pixels with these mask bits set
         sctrl.setNanSafe(true);                // check for NaNs, a bit slower (default=true)
         
-<<<<<<< HEAD
-        afwMath::Statistics statobj =
-              afwMath::makeStatistics(*img, afwMath::NPOINT | afwMath::MEAN | afwMath::MEANCLIP, sctrl);
-        
-        double const n = statobj.getValue(afwMath::NPOINT);
-        std::pair<double, double> const mean = statobj.getResult(afwMath::MEAN); // Returns (value, error)
-        double const meanError = statobj.getError(afwMath::MEAN);                // just the error
-=======
         lsst::afw::math::Statistics statobj =
-              lsst::afw::math::makeStatistics(*img, lsst::afw::math::NPOINT |
-                                                    lsst::afw::math::MEAN | lsst::afw::math::MEANCLIP, sctrl);
-        
+            lsst::afw::math::makeStatistics(*img, afwMath::NPOINT | 
+                                                  afwMath::MEAN | afwMath::MEANCLIP, sctrl);
         double const n = statobj.getValue(lsst::afw::math::NPOINT);
         std::pair<double, double> const mean =
                                          statobj.getResult(lsst::afw::math::MEAN); // Returns (value, error)
         double const meanError = statobj.getError(lsst::afw::math::MEAN);                // just the error
->>>>>>> 246b6dd2
  * @endcode
  *
  * @note Factory function: We used a helper function, \c makeStatistics, rather that the constructor
@@ -313,11 +299,7 @@
  */
 template<typename Pixel>
 Statistics makeStatistics(lsst::afw::image::Image<Pixel> const &img,
-<<<<<<< HEAD
-                          lsst::afw::image::Mask<lsst::afw::image::MaskPixel> const &msk, 
-=======
                           lsst::afw::image::Mask<image::MaskPixel> const &msk, 
->>>>>>> 246b6dd2
                           int const flags,  
                           StatisticsControl const& sctrl = StatisticsControl() 
                          ) {
@@ -346,16 +328,11 @@
  * @relates Statistics
  */
 template<typename Pixel>
-<<<<<<< HEAD
-Statistics makeStatistics(lsst::afw::image::MaskedImage<Pixel, lsst::afw::image::MaskPixel, lsst::afw::image::VariancePixel> const &mimg, 
-=======
-Statistics
-makeStatistics(lsst::afw::image::MaskedImage<Pixel, lsst::afw::image::MaskPixel,
-                                             image::VariancePixel> const &mimg, 
->>>>>>> 246b6dd2
-                          int const flags,  
-                          StatisticsControl const& sctrl = StatisticsControl() 
-                         ) {
+Statistics makeStatistics(
+        lsst::afw::image::MaskedImage<Pixel> const &mimg, 
+        int const flags,  
+        StatisticsControl const& sctrl = StatisticsControl() 
+) {
     if (sctrl.getWeighted()) {
         return Statistics(*mimg.getImage(), *mimg.getMask(), *mimg.getVariance(), flags, sctrl);
     } else {
@@ -380,18 +357,11 @@
  * @relates Statistics
  */
 template<typename Pixel>
-<<<<<<< HEAD
-Statistics makeStatistics(lsst::afw::image::Image<Pixel> const &img, ///< Image (or Image) whose properties we want
-                          int const flags,   ///< Describe what we want to calculate
-                          StatisticsControl const& sctrl = StatisticsControl() ///< Control calculation
-                         ) {
-=======
-Statistics
-makeStatistics(lsst::afw::image::Image<Pixel> const &img, ///< Image (or Image) whose properties we want
-               int const flags,   ///< Describe what we want to calculate
-               StatisticsControl const& sctrl = StatisticsControl() ///< Control calculation
-              ) {
->>>>>>> 246b6dd2
+Statistics makeStatistics(
+        lsst::afw::image::Image<Pixel> const &img, ///< Image (or Image) whose properties we want
+        int const flags,   ///< Describe what we want to calculate
+        StatisticsControl const& sctrl = StatisticsControl() ///< Control calculation
+) {
     // make a phony mask that will be compiled out
     MaskImposter<lsst::afw::image::MaskPixel> const msk;
     MaskImposter<lsst::afw::image::VariancePixel> const var;

#include "boost/preprocessor/seq/for_each.hpp"
#include "boost/preprocessor/tuple/to_seq.hpp"

#include "lsst/afw/table/SchemaMapper.h"
#include "lsst/afw/table/BaseRecord.h"

namespace lsst { namespace afw { namespace table {

namespace {

// Variant visitation functor used in SchemaMapper::invert()
struct SwapKeyPair : public boost::static_visitor<> {

    template <typename T>
    void operator()(std::pair< Key<T>, Key<T> > & pair) const {
        std::swap(pair.first, pair.second);
    }

    void operator()(detail::SchemaMapperImpl::KeyPairVariant & v) const {
        boost::apply_visitor(*this, v);
    }

};

// Variant visitation functor that returns true if the input key in a KeyPairVariant matches a
// the Key the functor was initialized with.
template <typename T>
struct KeyPairCompareEqual : public boost::static_visitor<bool> {

    template <typename U>
    bool operator()(std::pair< Key<U>, Key<U> > const & pair) const {
        return _target == pair.first;
    }
    
    bool operator()(detail::SchemaMapperImpl::KeyPairVariant const & v) const {
        return boost::apply_visitor(*this, v);
    }

    KeyPairCompareEqual(Key<T> const & target) : _target(target) {}

private:
    Key<T> const & _target;
};

// Functor used to iterate through a minimal schema and map all fields present in the
// input schema and add those that are not.
struct MapMinimalSchema {

    template <typename U>
    void operator()(SchemaItem<U> const & item) const {
        Key<U> outputKey;
        if (_doMap) {
            try {
                SchemaItem<U> inputItem = _mapper->getInputSchema().find(item.key);
                outputKey = _mapper->addMapping(item.key);
            } catch (pex::exceptions::NotFoundException &) {
                outputKey = _mapper->addOutputField(item.field);
            }
        } else {
            outputKey = _mapper->addOutputField(item.field);
        }
        assert(outputKey == item.key);
    }

    explicit MapMinimalSchema(SchemaMapper * mapper, bool doMap) : _mapper(mapper), _doMap(doMap) {}

private:
    SchemaMapper * _mapper;
    bool _doMap;
};

// Schema::forEach functor that copies all fields from an schema to a schema mapper and maps them.
struct AddMapped {

    template <typename T>
    void operator()(SchemaItem<T> const & item) const {
        Field<T> field(prefix + item.field.getName(), item.field.getDoc(), item.field.getUnits(), item.field);
        mapper->addMapping(item.key, field);
    }

    explicit AddMapped(SchemaMapper * mapper_) : mapper(mapper_) {}

    SchemaMapper * mapper;
    std::string prefix;
};

// Schema::forEach functor that copies all fields from an schema to a schema mapper without mapping them.
struct AddUnmapped {

    template <typename T>
    void operator()(SchemaItem<T> const & item) const {
        Field<T> field(prefix + item.field.getName(), item.field.getDoc(), item.field.getUnits(), item.field);
        mapper->addOutputField(field);
    }

    explicit AddUnmapped(SchemaMapper * mapper_) : mapper(mapper_) {}

    SchemaMapper * mapper;
    std::string prefix;
};

struct RemoveMinimalSchema {

    template <typename T>
    void operator()(SchemaItem<T> const & item) const {
        if (!minimal.contains(item)) {
            mapper->addMapping(item.key);
        }
    }

    RemoveMinimalSchema(SchemaMapper * mapper_, Schema const & minimal_) :
        mapper(mapper_), minimal(minimal_) {}

    SchemaMapper * mapper;
    Schema minimal;
};

} // anonymous

SchemaMapper::SchemaMapper() : _impl(boost::make_shared<Impl>(Schema())) {}

SchemaMapper::SchemaMapper(SchemaMapper const & other) : _impl(other._impl) {}

SchemaMapper::SchemaMapper(Schema const & input) :
    _impl(boost::make_shared<Impl>(input))
{}

SchemaMapper & SchemaMapper::operator=(SchemaMapper const & other) {
    _impl = other._impl;
    return *this;
}

void SchemaMapper::_edit() {
    if (!_impl.unique()) {
        boost::shared_ptr<Impl> impl(boost::make_shared<Impl>(*_impl));
        _impl.swap(impl);
    }
}

template <typename T>
Key<T> SchemaMapper::addMapping(Key<T> const & inputKey) {
    _edit();
    typename Impl::KeyPairMap::iterator i = std::find_if(
        _impl->_map.begin(),
        _impl->_map.end(),
        KeyPairCompareEqual<T>(inputKey)
    );
    Field<T> inputField = _impl->_input.find(inputKey).field;
    if (i != _impl->_map.end()) {
        Key<T> const & outputKey = boost::get< std::pair< Key<T>, Key<T> > >(*i).second;
        _impl->_output.replaceField(outputKey, inputField);
        return outputKey;
    } else {
        Key<T> outputKey = _impl->_output.addField(inputField);
        _impl->_map.insert(i, std::make_pair(inputKey, outputKey));
        return outputKey;
    }
}

template <typename T>
Key<T> SchemaMapper::addMapping(Key<T> const & inputKey, Field<T> const & field) {
    _edit();
    typename Impl::KeyPairMap::iterator i = std::find_if(
        _impl->_map.begin(),
        _impl->_map.end(),
        KeyPairCompareEqual<T>(inputKey)
    );
    if (i != _impl->_map.end()) {
        Key<T> const & outputKey = boost::get< std::pair< Key<T>, Key<T> > >(*i).second;
        _impl->_output.replaceField(outputKey, field);
        return outputKey;
    } else {
        Key<T> outputKey = _impl->_output.addField(field);
        _impl->_map.insert(i, std::make_pair(inputKey, outputKey));
        return outputKey;
    }
}

template <typename T>
<<<<<<< HEAD
Key<T> SchemaMapper::addMapping(Key<T> const & inputKey, std::string const & name) {
=======
Key<T> SchemaMapper::addMapping(Key<T> const & inputKey, std::string const & outputName) {
>>>>>>> a528d38b
    _edit();
    typename Impl::KeyPairMap::iterator i = std::find_if(
        _impl->_map.begin(),
        _impl->_map.end(),
        KeyPairCompareEqual<T>(inputKey)
    );
    if (i != _impl->_map.end()) {
        Key<T> const & outputKey = boost::get< std::pair< Key<T>, Key<T> > >(*i).second;
<<<<<<< HEAD
        Field<T> oldField = _impl->_output.find(outputKey).field;
        Field<T> newField(name, oldField.getDoc(), oldField.getUnits(), oldField);
        _impl->_output.replaceField(outputKey, newField);
        return outputKey;
    } else {
        Field<T> oldField = _impl->_input.find(inputKey).field;
        Field<T> newField(name, oldField.getDoc(), oldField.getUnits(), oldField);
        Key<T> outputKey = _impl->_output.addField(newField);
=======
        Field<T> field = _impl->_output.find(outputKey).field;
        field = field.copyRenamed(outputName);
        _impl->_output.replaceField(outputKey, field);
        return outputKey;
    } else {
        Field<T> inputField = _impl->_input.find(inputKey).field;
        Field<T> outputField = inputField.copyRenamed(outputName);
        Key<T> outputKey = _impl->_output.addField(outputField);
>>>>>>> a528d38b
        _impl->_map.insert(i, std::make_pair(inputKey, outputKey));
        return outputKey;
    }
}

void SchemaMapper::addMinimalSchema(Schema const & minimal, bool doMap) {
    if (getOutputSchema().getFieldCount() > 0) {
        throw LSST_EXCEPT(
            pex::exceptions::LogicErrorException,
            "Must add minimal schema to mapper before adding any other fields"
        );
    }
    MapMinimalSchema f(this, doMap);
    minimal.forEach(f);
}

SchemaMapper SchemaMapper::removeMinimalSchema(Schema const & input, Schema const & minimal) {
    SchemaMapper mapper(input);
    RemoveMinimalSchema f(&mapper, minimal);
    input.forEach(boost::ref(f));
    return mapper;
}

void SchemaMapper::invert() {
    _edit();
    std::swap(_impl->_input, _impl->_output);
    std::for_each(_impl->_map.begin(), _impl->_map.end(), SwapKeyPair());
}

template <typename T>
bool SchemaMapper::isMapped(Key<T> const & inputKey) const {
    return std::count_if(
        _impl->_map.begin(),
        _impl->_map.end(),
        KeyPairCompareEqual<T>(inputKey)
    );
}

template <typename T>
Key<T> SchemaMapper::getMapping(Key<T> const & inputKey) const {
    typename Impl::KeyPairMap::iterator i = std::find_if(
        _impl->_map.begin(),
        _impl->_map.end(),
        KeyPairCompareEqual<T>(inputKey)
    );
    if (i == _impl->_map.end()) {
        throw LSST_EXCEPT(
            lsst::pex::exceptions::NotFoundException,
            "Input Key is not mapped."
        );
    }
    return boost::get< std::pair< Key<T>, Key<T> > >(*i).second;
}

std::vector<SchemaMapper> SchemaMapper::join(
    std::vector<Schema> const & inputs,
    std::vector<std::string> const & prefixes
) {
    std::size_t const size = inputs.size();
    if (!prefixes.empty() && prefixes.size() != inputs.size()) {
        throw LSST_EXCEPT(
            pex::exceptions::LengthErrorException,
            (boost::format("prefix vector size (%d) must be the same as input vector size (%d)")
             % prefixes.size() % inputs.size()).str()
        );
    }
    std::vector<SchemaMapper> result;
    for (std::size_t i = 0; i < size; ++i) {
        result.push_back(SchemaMapper(inputs[i]));
    }
    for (std::size_t i = 0; i < size; ++i) {
        for (std::size_t j = 0; j < size; ++j) {
            if (i == j) {
                AddMapped functor(&result[j]);
                if (!prefixes.empty()) functor.prefix = prefixes[i];
                inputs[i].forEach(functor);
            } else {
                AddUnmapped functor(&result[j]);
                if (!prefixes.empty()) functor.prefix = prefixes[i];
                inputs[i].forEach(functor);
            }
        }
    }
    return result;
}

//----- Explicit instantiation ------------------------------------------------------------------------------

#define INSTANTIATE_LAYOUTMAPPER(r, data, elem)                         \
    template Key< elem > SchemaMapper::addOutputField(Field< elem > const &);      \
    template Key< elem > SchemaMapper::addMapping(Key< elem > const &);       \
    template Key< elem > SchemaMapper::addMapping(Key< elem > const &, Field< elem > const &); \
    template Key< elem > SchemaMapper::addMapping(Key< elem > const &, std::string const &); \
    template bool SchemaMapper::isMapped(Key< elem > const &) const;    \
    template Key< elem > SchemaMapper::getMapping(Key< elem > const &) const;

BOOST_PP_SEQ_FOR_EACH(
    INSTANTIATE_LAYOUTMAPPER, _,
    BOOST_PP_TUPLE_TO_SEQ(AFW_TABLE_FIELD_TYPE_N, AFW_TABLE_FIELD_TYPE_TUPLE)
)

}}} // namespace lsst::afw::table<|MERGE_RESOLUTION|>--- conflicted
+++ resolved
@@ -177,11 +177,7 @@
 }
 
 template <typename T>
-<<<<<<< HEAD
-Key<T> SchemaMapper::addMapping(Key<T> const & inputKey, std::string const & name) {
-=======
 Key<T> SchemaMapper::addMapping(Key<T> const & inputKey, std::string const & outputName) {
->>>>>>> a528d38b
     _edit();
     typename Impl::KeyPairMap::iterator i = std::find_if(
         _impl->_map.begin(),
@@ -190,16 +186,6 @@
     );
     if (i != _impl->_map.end()) {
         Key<T> const & outputKey = boost::get< std::pair< Key<T>, Key<T> > >(*i).second;
-<<<<<<< HEAD
-        Field<T> oldField = _impl->_output.find(outputKey).field;
-        Field<T> newField(name, oldField.getDoc(), oldField.getUnits(), oldField);
-        _impl->_output.replaceField(outputKey, newField);
-        return outputKey;
-    } else {
-        Field<T> oldField = _impl->_input.find(inputKey).field;
-        Field<T> newField(name, oldField.getDoc(), oldField.getUnits(), oldField);
-        Key<T> outputKey = _impl->_output.addField(newField);
-=======
         Field<T> field = _impl->_output.find(outputKey).field;
         field = field.copyRenamed(outputName);
         _impl->_output.replaceField(outputKey, field);
@@ -208,7 +194,6 @@
         Field<T> inputField = _impl->_input.find(inputKey).field;
         Field<T> outputField = inputField.copyRenamed(outputName);
         Key<T> outputKey = _impl->_output.addField(outputField);
->>>>>>> a528d38b
         _impl->_map.insert(i, std::make_pair(inputKey, outputKey));
         return outputKey;
     }

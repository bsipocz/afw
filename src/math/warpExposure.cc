// -*- LSST-C++ -*- // fixed format comment for emacs

/*
 * LSST Data Management System
 * Copyright 2008, 2009, 2010 LSST Corporation.
 *
 * This product includes software developed by the
 * LSST Project (http://www.lsst.org/).
 *
 * This program is free software: you can redistribute it and/or modify
 * it under the terms of the GNU General Public License as published by
 * the Free Software Foundation, either version 3 of the License, or
 * (at your option) any later version.
 *
 * This program is distributed in the hope that it will be useful,
 * but WITHOUT ANY WARRANTY; without even the implied warranty of
 * MERCHANTABILITY or FITNESS FOR A PARTICULAR PURPOSE.  See the
 * GNU General Public License for more details.
 *
 * You should have received a copy of the LSST License Statement and
 * the GNU General Public License along with this program.  If not,
 * see <http://www.lsstcorp.org/LegalNotices/>.
 */

/**
 * \file
 *
 * \ingroup afw
 *
 * \brief Support for warping an %image to a new Wcs.
 */

#include <cassert>
#include <cmath>
#include <limits>
#include <sstream>
#include <string>
#include <vector>
#include <utility>
#include <ctime>

<<<<<<< HEAD
#include "boost/cstdint.hpp"
=======
#include "boost/shared_ptr.hpp"
#include "boost/cstdint.hpp" 
>>>>>>> 8e1872d3
#include "boost/regex.hpp"

#include "lsst/pex/logging/Trace.h"
#include "lsst/pex/exceptions.h"
#include "lsst/afw/math/warpExposure.h"
#include "lsst/afw/geom/Point.h"
#include "lsst/afw/math/Kernel.h"
#include "lsst/afw/coord/Coord.h"
<<<<<<< HEAD
#include "lsst/afw/gpu/IsGpuBuild.h"
#include "lsst/afw/gpu/GpuExceptions.h"
#include "lsst/afw/gpu/DevicePreference.h"
#include "lsst/afw/math/detail/CudaLanczosWrapper.h"
=======
#include "lsst/afw/image/Calib.h"
#include "lsst/afw/image/Wcs.h"
>>>>>>> 8e1872d3

namespace pexExcept = lsst::pex::exceptions;
namespace pexLog = lsst::pex::logging;
namespace afwImage = lsst::afw::image;
namespace afwGeom = lsst::afw::geom;
namespace afwCoord = lsst::afw::coord;
namespace afwMath = lsst::afw::math;

afwMath::Kernel::Ptr afwMath::LanczosWarpingKernel::clone() const {
    return afwMath::Kernel::Ptr(new afwMath::LanczosWarpingKernel(this->getOrder()));
}

/**
* @brief get the order of the kernel
*/
int afwMath::LanczosWarpingKernel::getOrder() const {
    return this->getWidth() / 2;
}

afwMath::Kernel::Ptr afwMath::BilinearWarpingKernel::clone() const {
    return afwMath::Kernel::Ptr(new afwMath::BilinearWarpingKernel());
}

/**
* \brief Solve bilinear equation; the only permitted arguments are 0 or 1
*
* \throw lsst::pex::exceptions::InvalidParameterException if argument is not 0 or 1
*/
afwMath::Kernel::Pixel afwMath::BilinearWarpingKernel::BilinearFunction1::operator() (
    double x
) const {
#if 0 && !defined(NDEBUG)
    if (x == 0.0) {
        return 1.0 - this->_params[0];
    } else if (x == 1.0) {
        return this->_params[0];
    } else {                            // the mere presence of this check slows the call by 3 times
        std::ostringstream errStream;
        errStream << "x = " << x << "; must be 0 or 1";
        throw LSST_EXCEPT(pexExcept::InvalidParameterException, errStream.str());
    }
#else
    if (x == 0.0) {
        return 1.0 - this->_params[0];
    } else {
        return this->_params[0];
    }
#endif
}

/**
 * \brief Return string representation.
 */
std::string afwMath::BilinearWarpingKernel::BilinearFunction1::toString(std::string const& prefix) const {
    std::ostringstream os;
    os << "_BilinearFunction1: ";
    os << Function1<Kernel::Pixel>::toString(prefix);
    return os.str();
}

afwMath::Kernel::Ptr afwMath::NearestWarpingKernel::clone() const {
    return afwMath::Kernel::Ptr(new afwMath::NearestWarpingKernel());
}

/**
* \brief Solve nearest neighbor equation; the only permitted arguments are 0 or 1
*
* \throw lsst::pex::exceptions::InvalidParameterException if argument is not 0 or 1
*/
afwMath::Kernel::Pixel afwMath::NearestWarpingKernel::NearestFunction1::operator() (
    double x
) const {
    if (x == 0.0) {
        return this->_params[0] < 0.5 ? 1.0 : 0.0;
    } else if (x == 1.0) {
        return this->_params[0] < 0.5 ? 0.0 : 1.0;
    } else {
        std::ostringstream errStream;
        errStream << "x = " << x << "; must be 0 or 1";
        throw LSST_EXCEPT(pexExcept::InvalidParameterException, errStream.str());
    }
}

/**
 * \brief Return string representation.
 */
std::string afwMath::NearestWarpingKernel::NearestFunction1::toString(std::string const& prefix) const {
    std::ostringstream os;
    os << "_NearestFunction1: ";
    os << Function1<Kernel::Pixel>::toString(prefix);
    return os.str();
}

/**
 * \brief Return a warping kernel given its name.
 *
 * Intended for use with warpImage() and warpExposure().
 *
 * Allowed names are:
 * - bilinear: return a BilinearWarpingKernel
 * - lanczos#: return a LanczosWarpingKernel of order #, e.g. lanczos4
 * - nearest: return a NearestWarpingKernel
 */
boost::shared_ptr<afwMath::SeparableKernel> afwMath::makeWarpingKernel(std::string name) {
    typedef boost::shared_ptr<afwMath::SeparableKernel> KernelPtr;
    boost::cmatch matches;
    static const boost::regex LanczosRE("lanczos(\\d+)");
    if (name == "bilinear") {
        return KernelPtr(new BilinearWarpingKernel());
    } else if (boost::regex_match(name.c_str(), matches, LanczosRE)) {
        std::string orderStr(matches[1].first, matches[1].second);
        int order;
        std::istringstream(orderStr) >> order;
        return KernelPtr(new LanczosWarpingKernel(order));
    } else if (name == "nearest") {
        return KernelPtr(new NearestWarpingKernel());
    } else {
        throw LSST_EXCEPT(pexExcept::InvalidParameterException,
            "unknown warping kernel name: \"" + name + "\"");
    }
}

/**
 * \brief Warp (remap) one exposure to another.
 *
 * This is a convenience wrapper around warpImage().
 */
template<typename DestExposureT, typename SrcExposureT>
int afwMath::warpExposure(
    DestExposureT &destExposure,        ///< Remapped exposure. Wcs and xy0 are read, MaskedImage is set,
                                        ///< and Calib and Filter are copied from srcExposure.
                                        ///< All other attributes are left alone (including Detector and Psf)
    SrcExposureT const &srcExposure,    ///< Source exposure
    SeparableKernel &warpingKernel,     ///< Warping kernel; determines warping algorithm
<<<<<<< HEAD
    int const interpLength              ///< Distance over which WCS can be linearily interpolated
    )
=======
    int const interpLength,              ///< Distance over which WCS can be linearily interpolated    
    typename DestExposureT::MaskedImageT::SinglePixel padValue) ///< use this value for undefined pixels)
>>>>>>> 8e1872d3
{
    if (!destExposure.hasWcs()) {
        throw LSST_EXCEPT(pexExcept::InvalidParameterException, "destExposure has no Wcs");
    }
    if (!srcExposure.hasWcs()) {
        throw LSST_EXCEPT(pexExcept::InvalidParameterException, "srcExposure has no Wcs");
    }
    typename DestExposureT::MaskedImageT mi = destExposure.getMaskedImage();
    boost::shared_ptr<afwImage::Calib> calibCopy(new afwImage::Calib(*srcExposure.getCalib()));
    destExposure.setCalib(calibCopy);
    destExposure.setFilter(srcExposure.getFilter());
    return warpImage(mi, *destExposure.getWcs(),
                     srcExposure.getMaskedImage(), *srcExposure.getWcs(), warpingKernel, interpLength,
                     padValue);
}


/************************************************************************************************************/
namespace {
<<<<<<< HEAD
=======


    class SrcPosFunctor {
    public:
        SrcPosFunctor() {}
        typedef boost::shared_ptr<SrcPosFunctor> Ptr;
        virtual afwGeom::Point2D operator()(int destCol, int destRow) const = 0;
    private:
    };

    class WcsSrcPosFunctor : public SrcPosFunctor {
    public:
        WcsSrcPosFunctor(
                         afwGeom::Point2D const &destXY0,    ///< xy0 of destination image
                         afwImage::Wcs const &destWcs,       ///< WCS of remapped %image
                         afwImage::Wcs const &srcWcs
                        ) :      ///< WCS of source %image
            SrcPosFunctor(),
            _destXY0(destXY0),
            _destWcs(destWcs),
            _srcWcs(srcWcs) {}
        typedef boost::shared_ptr<WcsSrcPosFunctor> Ptr;
        
        virtual afwGeom::Point2D operator()(int destCol, int destRow) const {
            double const col = afwImage::indexToPosition(destCol + _destXY0[0]);
            double const row = afwImage::indexToPosition(destRow + _destXY0[1]);
            afwGeom::Angle sky1, sky2;
            _destWcs.pixelToSky(col, row, sky1, sky2);
            return _srcWcs.skyToPixel(sky1, sky2);
        }
    private:
        afwGeom::Point2D const &_destXY0;
        afwImage::Wcs const &_destWcs;
        afwImage::Wcs const &_srcWcs;
    };

    class AffineTransformSrcPosFunctor : public SrcPosFunctor {
    public:
        // NOTE: The transform will be called to locate a *source* pixel given a *dest* pixel
        // ... so we actually want to use the *inverse* transform of the affineTransform we we're given.
        // Thus _affineTransform is initialized to affineTransform.invert()
        AffineTransformSrcPosFunctor(
                                     afwGeom::Point2D const &destXY0,    ///< xy0 of destination image 
                                     afwGeom::AffineTransform const &affineTransform
                                     ) :
            SrcPosFunctor(),
            _destXY0(destXY0),
            _affineTransform() {
            _affineTransform = affineTransform.invert();
        }

        virtual afwGeom::Point2D operator()(int destCol, int destRow) const {
            double const col = afwImage::indexToPosition(destCol + _destXY0[0]);
            double const row = afwImage::indexToPosition(destRow + _destXY0[1]);
            afwGeom::Point2D p = _affineTransform(afwGeom::Point2D(col, row));
            return p;
        }
    private:
        afwGeom::Point2D const &_destXY0;
        afwGeom::AffineTransform _affineTransform;
    };



    
    inline afwGeom::Point2D xcomputeSrcPos(
            int destCol,  ///< destination column index
            int destRow,  ///< destination row index
            afwGeom::Point2D const &destXY0,    ///< xy0 of destination image
            afwImage::Wcs const &destWcs,       ///< WCS of remapped %image
            afwImage::Wcs const &srcWcs)        ///< WCS of source %image
    {
        double const col = afwImage::indexToPosition(destCol + destXY0[0]);
        double const row = afwImage::indexToPosition(destRow + destXY0[1]);
        afwGeom::Angle sky1, sky2;
        destWcs.pixelToSky(col, row, sky1, sky2);
        return srcWcs.skyToPixel(sky1, sky2);
    }
    
>>>>>>> 8e1872d3

    inline double computeRelativeArea(
            afwGeom::Point2D const &srcPos,     /// source position at desired destination pixel
            afwGeom::Point2D const &leftSrcPos, /// source position one destination pixel to the left
            afwGeom::Point2D const &upSrcPos)   /// source position one destination pixel above
    {
        afwGeom::Extent2D dSrcA = srcPos - leftSrcPos;
        afwGeom::Extent2D dSrcB = srcPos - upSrcPos;

        return std::abs(dSrcA.getX()*dSrcB.getY() - dSrcA.getY()*dSrcB.getX());
    }
}

namespace {
    
    template<typename DestImageT, typename SrcImageT>
    int doWarpImage(
        DestImageT &destImage,              ///< remapped %image
        SrcImageT const &srcImage,          ///< source %image
        afwMath::SeparableKernel &warpingKernel,     ///< warping kernel; determines warping algorithm
        SrcPosFunctor const &computeSrcPos,   ///< Functor to compute source position
        int const interpLength,              ///< Distance over which WCS can be linearily interpolated
            ///< 0 means no interpolation and uses an optimized branch of the code
            ///< 1 also performs no interpolation but it runs the interpolation code branch
        typename DestImageT::SinglePixel padValue ///< value to use for undefined pixels
        )
    {
    
        if (afwMath::details::isSameObject(destImage, srcImage)) {
            throw LSST_EXCEPT(pexExcept::InvalidParameterException,
                "destImage is srcImage; cannot warp in place");
        }
        int numGoodPixels = 0;
    
        typedef afwImage::Image<afwMath::Kernel::Pixel> KernelImageT;
        
        // Compute borders; use to prevent applying kernel outside of srcImage
        int const kernelWidth = warpingKernel.getWidth();
        int const kernelHeight = warpingKernel.getHeight();
        int const kernelCtrX = warpingKernel.getCtrX();
        int const kernelCtrY = warpingKernel.getCtrY();
    
        // Get the source MaskedImage and a pixel accessor to it.
        int const srcWidth = srcImage.getWidth();
        int const srcHeight = srcImage.getHeight();
        pexLog::TTrace<3>("lsst.afw.math.warp", "source image width=%d; height=%d", srcWidth, srcHeight);
    
        int const destWidth = destImage.getWidth();
        int const destHeight = destImage.getHeight();
        
        pexLog::TTrace<3>("lsst.afw.math.warp", "remap image width=%d; height=%d", destWidth, destHeight);

        typename DestImageT::SinglePixel edgePixel = padValue;
        
        std::vector<double> kernelXList(kernelWidth);
        std::vector<double> kernelYList(kernelHeight);
        
        afwGeom::Box2I srcGoodBBox = warpingKernel.shrinkBBox(srcImage.getBBox(afwImage::LOCAL));
    
        // Set each pixel of destExposure's MaskedImage
        pexLog::TTrace<4>("lsst.afw.math.warp", "Remapping masked image");
        
        // A cache of pixel positions on the source corresponding to the previous or current row
        // of the destination image.
        // The first value is for column -1 because the previous source position is used to compute relative area
        // To simplify the indexing, use an iterator that starts at begin+1, thus:
        // srcPosView = _srcPosList.begin() + 1
        // srcPosView[col-1] and lower indices are for this row
        // srcPosView[col] and higher indices are for the previous row
        std::vector<afwGeom::Point2D> _srcPosList(1 + destWidth);
        std::vector<afwGeom::Point2D>::iterator const srcPosView = _srcPosList.begin() + 1;
        
        int const maxCol = destWidth - 1;
        int const maxRow = destHeight - 1;
    
        if (interpLength > 0) {
            // Use interpolation. Note that 1 produces the same result as no interpolation
            // but uses this code branch, thus providing an easy way to compare the two branches.
            
            // Estimate for number of horizontal interpolation band edges, to reserve memory in vectors
            int const numColEdges = 2 + ((destWidth - 1) / interpLength);
            
            // A list of edge column indices for interpolation bands;
            // starts at -1, increments by interpLen (except the final interval), and ends at destWidth-1
            std::vector<int> edgeColList;
            edgeColList.reserve(numColEdges);
            
            // A list of 1/column width for horizontal interpolation bands; the first value is garbage.
            // The inverse is used for speed because the values is always multiplied.
            std::vector<double> invWidthList;
            invWidthList.reserve(numColEdges);
            
            // Compute edgeColList and invWidthList
            edgeColList.push_back(-1);
            invWidthList.push_back(0.0);
            for (int prevEndCol = -1; prevEndCol < maxCol; prevEndCol += interpLength) {
                int endCol = prevEndCol + interpLength;
                if (endCol > maxCol) {
                    endCol = maxCol;
                }
                edgeColList.push_back(endCol);
                assert(endCol - prevEndCol > 0);
                invWidthList.push_back(1.0 / static_cast<double>(endCol - prevEndCol));
            }
            assert(edgeColList.back() == maxCol);
            
            // A list of delta source positions along the edge columns of the horizontal interpolation bands
            std::vector<afwGeom::Extent2D> yDeltaSrcPosList(edgeColList.size());
            
            // Initialize _srcPosList for row -1
            //srcPosView[-1] = computeSrcPos(-1, -1, destXY0, destWcs, srcWcs);
            srcPosView[-1] = computeSrcPos(-1, -1);
            for (int colBand = 1, endBand = edgeColList.size(); colBand < endBand; ++colBand) {
                int const prevEndCol = edgeColList[colBand-1];
                int const endCol = edgeColList[colBand];
                afwGeom::Point2D leftSrcPos = srcPosView[prevEndCol];
                afwGeom::Point2D rightSrcPos = computeSrcPos(endCol, -1);
                afwGeom::Extent2D xDeltaSrcPos = (rightSrcPos - leftSrcPos) * invWidthList[colBand]; 
    
                for (int col = prevEndCol + 1; col <= endCol; ++col) {
                    srcPosView[col] = srcPosView[col-1] + xDeltaSrcPos;
                }
            }
            
            int endRow = -1;
            while (endRow < maxRow) {
                // Next horizontal interpolation band
                
                int prevEndRow = endRow;
                endRow = prevEndRow + interpLength;
                if (endRow > maxRow) {
                    endRow = maxRow;
                }
                assert(endRow - prevEndRow > 0);
                double interpInvHeight = 1.0 / static_cast<double>(endRow - prevEndRow);
            
                // Set yDeltaSrcPosList for this horizontal interpolation band
                for (int colBand = 0, endBand = edgeColList.size(); colBand < endBand; ++colBand) {
                    int endCol = edgeColList[colBand];
                    afwGeom::Point2D bottomSrcPos = computeSrcPos(endCol, endRow);
                    yDeltaSrcPosList[colBand] = (bottomSrcPos - srcPosView[endCol]) * interpInvHeight;
                }
    
                for (int row = prevEndRow + 1; row <= endRow; ++row) {
                    typename DestImageT::x_iterator destXIter = destImage.row_begin(row);
                    srcPosView[-1] += yDeltaSrcPosList[0];
                    for (int colBand = 1, endBand = edgeColList.size(); colBand < endBand; ++colBand) {
                        /// Next vertical interpolation band
                        
                        int const prevEndCol = edgeColList[colBand-1];
                        int const endCol = edgeColList[colBand];
        
                        // Compute xDeltaSrcPos; remember that srcPosView contains
                        // positions for this row in prevEndCol and smaller indices,
                        // and positions for the previous row for larger indices (including endCol)
                        afwGeom::Point2D leftSrcPos = srcPosView[prevEndCol];
                        afwGeom::Point2D rightSrcPos = srcPosView[endCol] + yDeltaSrcPosList[colBand];
                        afwGeom::Extent2D xDeltaSrcPos = (rightSrcPos - leftSrcPos) * invWidthList[colBand]; 
                        
                        for (int col = prevEndCol + 1; col <= endCol; ++col, ++destXIter) {
                            afwGeom::Point2D leftSrcPos = srcPosView[col-1];
                            afwGeom::Point2D srcPos = leftSrcPos + xDeltaSrcPos;
                            double relativeArea = computeRelativeArea(srcPos, leftSrcPos, srcPosView[col]);
                            
                            srcPosView[col] = srcPos;
            
                            // Compute associated source pixel index as integer and nonnegative fractional parts;
                            // the latter is used to compute the remapping kernel.
                            std::pair<int, double> srcIndFracX = srcImage.positionToIndex(srcPos[0], afwImage::X);
                            std::pair<int, double> srcIndFracY = srcImage.positionToIndex(srcPos[1], afwImage::Y);
                            if (srcIndFracX.second < 0) {
                                ++srcIndFracX.second;
                                --srcIndFracX.first;
                            }
                            if (srcIndFracY.second < 0) {
                                ++srcIndFracY.second;
                                --srcIndFracY.first;
                            }
                            
                            if (srcGoodBBox.contains(afwGeom::Point2I(srcIndFracX.first, srcIndFracY.first))) {
                                 ++numGoodPixels;
            
                                // Offset source pixel index from kernel center to kernel corner (0, 0)
                                // so we can convolveAtAPoint the pixels that overlap between source and kernel
                                srcIndFracX.first -= kernelCtrX;
                                srcIndFracY.first -= kernelCtrY;
                                    
                                // Compute warped pixel
                                std::pair<double, double> srcFracInd(srcIndFracX.second, srcIndFracY.second);
                                warpingKernel.setKernelParameters(srcFracInd);
                                double kSum = warpingKernel.computeVectors(kernelXList, kernelYList, false);
                
                                typename SrcImageT::const_xy_locator srcLoc =
                                    srcImage.xy_at(srcIndFracX.first, srcIndFracY.first);
                                
                                *destXIter = afwMath::convolveAtAPoint<DestImageT,SrcImageT>(
                                    srcLoc, kernelXList, kernelYList);
                                *destXIter *= relativeArea/kSum;
                            } else {
                               // Edge pixel pixel
                                *destXIter = edgePixel;
                            }
                        } // for col
                    }   // for col band
                }   // for row
            }   // while next row band
    
    
        } else {
            // No interpolation
            
            // initialize _srcPosList for row -1;
            // the first value is not needed, but it's safer to compute it
            std::vector<afwGeom::Point2D>::iterator srcPosView = _srcPosList.begin() + 1;
            for (int col = -1; col < destWidth; ++col) {
                srcPosView[col] = computeSrcPos(col, -1);
            }
            
            for (int row = 0; row < destHeight; ++row) {
                typename DestImageT::x_iterator destXIter = destImage.row_begin(row);
                
                srcPosView[-1] = computeSrcPos(-1, row);
                
                for (int col = 0; col < destWidth; ++col, ++destXIter) {
                    afwGeom::Point2D srcPos = computeSrcPos(col, row);
                    double relativeArea = computeRelativeArea(srcPos, srcPosView[col-1], srcPosView[col]);
                    srcPosView[col] = srcPos;
    
                    // Compute associated source pixel index as integer and nonnegative fractional parts;
                    // the latter is used to compute the remapping kernel.
                    std::pair<int, double> srcIndFracX = srcImage.positionToIndex(srcPos[0], afwImage::X);
                    std::pair<int, double> srcIndFracY = srcImage.positionToIndex(srcPos[1], afwImage::Y);
                    if (srcIndFracX.second < 0) {
                        ++srcIndFracX.second;
                        --srcIndFracX.first;
                    }
                    if (srcIndFracY.second < 0) {
                        ++srcIndFracY.second;
                        --srcIndFracY.first;
                    }
                    
                    if (srcGoodBBox.contains(afwGeom::Point2I(srcIndFracX.first, srcIndFracY.first))) {
                         ++numGoodPixels;
    
                        // Offset source pixel index from kernel center to kernel corner (0, 0)
                        // so we can convolveAtAPoint the pixels that overlap between source and kernel
                        srcIndFracX.first -= kernelCtrX;
                        srcIndFracY.first -= kernelCtrY;
                            
                        // Compute warped pixel
                        std::pair<double, double> srcFracInd(srcIndFracX.second, srcIndFracY.second);
                        warpingKernel.setKernelParameters(srcFracInd);
                        double kSum = warpingKernel.computeVectors(kernelXList, kernelYList, false);
        
                        typename SrcImageT::const_xy_locator srcLoc =
                            srcImage.xy_at(srcIndFracX.first, srcIndFracY.first);
                        
                        *destXIter = afwMath::convolveAtAPoint<DestImageT,SrcImageT>(
                            srcLoc, kernelXList, kernelYList);
                        *destXIter *= relativeArea/kSum;
                    } else {
                       // Edge pixel pixel
                        *destXIter = edgePixel;
                    }
                }   // for col
            }   // for row
        } // if interp
    
        return numGoodPixels;
    }



    /*
     * This is a nearly identical version of doWarpImage() (literally copied and edited).
     * The difference is that it makes no effort to interpolate and assumes constant area.
     * The intention was to try to remove as much as possible from the inner-most loop
     * in order to buy speed for the warping needed by Distortion.
     * Almost no speed-up was found, but I've left it in for the time-being.
     */
    template<typename DestImageT, typename SrcImageT>
    int doLinearWarpImage(
        DestImageT &destImage,              ///< remapped %image
        SrcImageT const &srcImage,          ///< source %image
        afwMath::SeparableKernel &warpingKernel,     ///< warping kernel; determines warping algorithm
        SrcPosFunctor const &computeSrcPos,   ///< Functor to compute source position
        typename DestImageT::SinglePixel padValue ///< value to use for undefined pixels
                         )
    {
    
        if (afwMath::details::isSameObject(destImage, srcImage)) {
            throw LSST_EXCEPT(pexExcept::InvalidParameterException,
                "destImage is srcImage; cannot warp in place");
        }
        int numGoodPixels = 0;
    
        typedef afwImage::Image<afwMath::Kernel::Pixel> KernelImageT;
        
        // Compute borders; use to prevent applying kernel outside of srcImage
        int const kernelWidth = warpingKernel.getWidth();
        int const kernelHeight = warpingKernel.getHeight();
        int const kernelCtrX = warpingKernel.getCtrX();
        int const kernelCtrY = warpingKernel.getCtrY();
    
        // Get the source MaskedImage and a pixel accessor to it.
        int const srcWidth = srcImage.getWidth();
        int const srcHeight = srcImage.getHeight();
        pexLog::TTrace<3>("lsst.afw.math.warp", "source image width=%d; height=%d", srcWidth, srcHeight);
    
        int const destWidth = destImage.getWidth();
        int const destHeight = destImage.getHeight();
        
        pexLog::TTrace<3>("lsst.afw.math.warp", "remap image width=%d; height=%d", destWidth, destHeight);

        typename DestImageT::SinglePixel edgePixel = padValue;
        
        std::vector<double> kernelXList(kernelWidth);
        std::vector<double> kernelYList(kernelHeight);
        
        afwGeom::Box2I srcGoodBBox = warpingKernel.shrinkBBox(srcImage.getBBox(afwImage::LOCAL));
    
        // Set each pixel of destExposure's MaskedImage
        pexLog::TTrace<4>("lsst.afw.math.warp", "Remapping masked image");
        
        // pre-compute the relative area.  it's constant across the field.
        // use the center pixel
        afwGeom::Point2D srcPosCenter = computeSrcPos(destWidth/2, destHeight/2);
        afwGeom::Point2D srcPosLeft   = computeSrcPos(destWidth/2-1, destHeight/2);
        afwGeom::Point2D srcPosUp     = computeSrcPos(destWidth/2, destHeight/2+1);
        double relativeArea           = computeRelativeArea(srcPosCenter, srcPosLeft, srcPosUp);
            
        for (int row = 0; row < destHeight; ++row) {
            typename DestImageT::x_iterator destXIter = destImage.row_begin(row);
                
            for (int col = 0; col < destWidth; ++col, ++destXIter) {
                afwGeom::Point2D srcPos = computeSrcPos(col, row);
                
                // Compute associated source pixel index as integer and nonnegative fractional parts;
                // the latter is used to compute the remapping kernel.
                std::pair<int, double> srcIndFracX = srcImage.positionToIndex(srcPos[0], afwImage::X);
                std::pair<int, double> srcIndFracY = srcImage.positionToIndex(srcPos[1], afwImage::Y);
                if (srcIndFracX.second < 0) {
                    ++srcIndFracX.second;
                    --srcIndFracX.first;
                }
                if (srcIndFracY.second < 0) {
                    ++srcIndFracY.second;
                    --srcIndFracY.first;
                }
                
                if (srcGoodBBox.contains(afwGeom::Point2I(srcIndFracX.first, srcIndFracY.first))) {
                    ++numGoodPixels;
    
                    // Offset source pixel index from kernel center to kernel corner (0, 0)
                    // so we can convolveAtAPoint the pixels that overlap between source and kernel
                    srcIndFracX.first -= kernelCtrX;
                    srcIndFracY.first -= kernelCtrY;
                            
                    // Compute warped pixel
                    std::pair<double, double> srcFracInd(srcIndFracX.second, srcIndFracY.second);
                    warpingKernel.setKernelParameters(srcFracInd);
                    double kSum = warpingKernel.computeVectors(kernelXList, kernelYList, false);
        
                    typename SrcImageT::const_xy_locator srcLoc =
                        srcImage.xy_at(srcIndFracX.first, srcIndFracY.first);
                        
                    *destXIter = afwMath::convolveAtAPoint<DestImageT,SrcImageT>(srcLoc,
                                                                                 kernelXList, kernelYList);
                    *destXIter *= relativeArea/kSum;
                } else {
                    // Edge pixel pixel
                    *destXIter = edgePixel;
                }
            }   // for col
        }   // for row
    
        return numGoodPixels;
    }


} // namespace

/**
 * \brief Remap an Image or MaskedImage to a new Wcs. See also convenience function
 * warpExposure() to warp an Exposure.
 *
 * Edge pixels of destImage are set to the value returned by edgePixel().
 * These are pixels whose data comes from too near the edge of srcImage, or misses srcImage entirely.
 *
 * \return the number of valid pixels in destImage (those that are not edge pixels).
 *
 * \b Warping \b Kernels:
 *
 * This function requires a warping kernel to perform the interpolation.
 * Available warping kernels include:
 * - BilinearWarpingKernel
 * - LanczosWarpingKernel
 * - NearestWarpingKernel (nearest neighbor)
 *
 * makeWarpingKernel() is a handy factory function for constructing a warping kernel given its name.
 *
 * A warping kernel is a subclass of SeparableKernel with the following properties:
 * - It has two parameters: fractional x and fractional row position on the source %image.
 *   The fractional position for each axis is in the range [0, 1):
 *   - 0 if the position on the source along that axis is on the center of the pixel.
 *   - 0.999... if the position on the source along that axis is almost on the center of the next pixel.
 * - It almost always has even width and height (which is unusual for a kernel) and a center index of
 *   (width/2, /height/2). This is because the kernel is used to map source positions that range from
 *   centered on on pixel (width/2, height/2) to nearly centered on pixel (width/2 + 1, height/2 + 1).
 *
 * \b Algorithm Without Interpolation:
 *
 * For each integer pixel position in the remapped Exposure:
 * - The associated pixel position on srcImage is determined using the destination and source WCS.
 * - The warping kernel's parameters are set based on the fractional part of the pixel position on srcImage
 * - The warping kernel is applied to srcImage at the integer portion of the pixel position
 *   to compute the remapped pixel value
 * - A flux-conservation factor is determined from the source and destination WCS
 *   and is applied to the remapped pixel
 *
 * The scaling of intensity for relative area of source and destination uses two minor approximations:
 * - The area of the sky marked out by a pixel on the destination %image
 *   corresponds to a parallellogram on the source %image.
 * - The area varies slowly enough across the %image that we can get away with computing
 *   the source area shifted by half a pixel up and to the left of the true area.
 *
 * \b Algorithm With Interpolation:
 *
 * Interpolation simply reduces the number of times WCS is used to map between destination and source
 * pixel position. This computation is only made at a grid of points on the destination image,
 * separated by interpLen pixels along rows and columns. All other source pixel positions are determined
 * by linear interpolation between those grid points. Everything else remains the same.
 *
 * \throw lsst::pex::exceptions::InvalidParameterException if destImage is srcImage
 *
 * \todo Should support an additional color-based position correction in the remapping (differential chromatic
 *   refraction). This can be done either object-by-object or pixel-by-pixel.
 *
 * \todo Need to deal with oversampling and/or weight maps. If done we can use faster kernels than sinc.
 */
template<typename DestImageT, typename SrcImageT>
int afwMath::warpImage(
    DestImageT &destImage,              ///< remapped %image
    afwImage::Wcs const &destWcs,       ///< WCS of remapped %image
    SrcImageT const &srcImage,          ///< source %image
    afwImage::Wcs const &srcWcs,        ///< WCS of source %image
    SeparableKernel &warpingKernel,     ///< warping kernel; determines warping algorithm
<<<<<<< HEAD
    int const interpLength,              ///< Distance over which WCS can be linearily interpolated
        ///< 0 means no interpolation and uses an optimized branch of the code
        ///< 1 also performs no interpolation but it runs the interpolation code branch
    lsst::afw::gpu::DevicePreference devPref  ///< Specifies whether to use CPU or GPU device
    )
{
    if (afwMath::details::isSameObject(destImage, srcImage)) {
        throw LSST_EXCEPT(pexExcept::InvalidParameterException,
            "destImage is srcImage; cannot warp in place");
    }

    afwMath::LanczosWarpingKernel const *const lanczosKernel= 
                         dynamic_cast<afwMath::LanczosWarpingKernel const*>(&warpingKernel);

    if (lsst::afw::gpu::isGpuEnabled()==false) {
        // (this case bypasses all GPU acceleration code)
    } else if(NULL == lanczosKernel){
        if (devPref == lsst::afw::gpu::USE_GPU) {
            throw LSST_EXCEPT(pexExcept::InvalidParameterException,"Gpu can process only Lanczos kernels");
        }
    } else if (devPref == lsst::afw::gpu::USE_GPU || (lsst::afw::gpu::isGpuBuild() && interpLength>0) ) {
        if (devPref == lsst::afw::gpu::AUTO_WITH_CPU_FALLBACK) {
            try {
                std::pair<int,bool> result = detail::warpImageGPU(destImage, destWcs, srcImage, srcWcs, 
                                                                  *lanczosKernel, interpLength, false);
                if (result.second) return result.first;
            } catch(lsst::afw::gpu::GpuMemoryException) { }
            catch(pexExcept::MemoryException) { }
            catch(lsst::afw::gpu::GpuRuntimeErrorException) { }
        } else if (devPref != lsst::afw::gpu::USE_CPU) {
            std::pair<int,bool> result = detail::warpImageGPU(destImage, destWcs, srcImage, srcWcs, 
                                                              *lanczosKernel, interpLength, 
                                                              devPref==lsst::afw::gpu::USE_GPU);
            if (result.second) return result.first;
            if (devPref == lsst::afw::gpu::USE_GPU) {
                throw LSST_EXCEPT(pexExcept::RuntimeErrorException,
                                    "Gpu cannot perform this warp (kernel too big?)");
            }
        }
    }

    int numGoodPixels = 0;

    typedef afwImage::Image<afwMath::Kernel::Pixel> KernelImageT;

    // Compute borders; use to prevent applying kernel outside of srcImage
    int const kernelWidth = warpingKernel.getWidth();
    int const kernelHeight = warpingKernel.getHeight();
    int const kernelCtrX = warpingKernel.getCtrX();
    int const kernelCtrY = warpingKernel.getCtrY();

    // Get the source MaskedImage and a pixel accessor to it.
    int const srcWidth = srcImage.getWidth();
    int const srcHeight = srcImage.getHeight();
    pexLog::TTrace<3>("lsst.afw.math.warp", "source image width=%d; height=%d", srcWidth, srcHeight);

    int const destWidth = destImage.getWidth();
    int const destHeight = destImage.getHeight();
=======
    int const interpLength,             ///< Distance over which WCS can be linearily interpolated
        ///< 0 means no interpolation and uses an optimized branch of the code
        ///< 1 also performs no interpolation but it runs the interpolation code branch
    typename DestImageT::SinglePixel padValue          ///< Set undefined pixels to this value
    )
{
>>>>>>> 8e1872d3
    afwGeom::Point2D const destXY0(destImage.getXY0());
    WcsSrcPosFunctor const computeSrcPos(destXY0, destWcs, srcWcs);
    return doWarpImage(destImage, srcImage, warpingKernel, computeSrcPos, interpLength, padValue);
}

<<<<<<< HEAD
    typename DestImageT::SinglePixel const edgePixel = afwMath::edgePixel<DestImageT>(
        typename afwImage::detail::image_traits<DestImageT>::image_category()
    );

    std::vector<double> kernelXList(kernelWidth);
    std::vector<double> kernelYList(kernelHeight);

    afwGeom::Box2I srcGoodBBox = warpingKernel.shrinkBBox(srcImage.getBBox(afwImage::LOCAL));

    // Set each pixel of destExposure's MaskedImage
    pexLog::TTrace<4>("lsst.afw.math.warp", "Remapping masked image");

    // A cache of pixel positions on the source corresponding to the previous or current row
    // of the destination image.
    // The first value is for column -1 because the previous source position is used to compute relative area
    // To simplify the indexing, use an iterator that starts at begin+1, thus:
    // srcPosView = _srcPosList.begin() + 1
    // srcPosView[col-1] and lower indices are for this row
    // srcPosView[col] and higher indices are for the previous row
    std::vector<afwGeom::Point2D> _srcPosList(1 + destWidth);
    std::vector<afwGeom::Point2D>::iterator const srcPosView = _srcPosList.begin() + 1;

    int const maxCol = destWidth - 1;
    int const maxRow = destHeight - 1;

    if (interpLength > 0) {
        // Use interpolation. Note that 1 produces the same result as no interpolation
        // but uses this code branch, thus providing an easy way to compare the two branches.

        // Estimate for number of horizontal interpolation band edges, to reserve memory in vectors
        int const numColEdges = 2 + ((destWidth - 1) / interpLength);

        // A list of edge column indices for interpolation bands;
        // starts at -1, increments by interpLen (except the final interval), and ends at destWidth-1
        std::vector<int> edgeColList;
        edgeColList.reserve(numColEdges);

        // A list of 1/column width for horizontal interpolation bands; the first value is garbage.
        // The inverse is used for speed because the values is always multiplied.
        std::vector<double> invWidthList;
        invWidthList.reserve(numColEdges);

        // Compute edgeColList and invWidthList
        edgeColList.push_back(-1);
        invWidthList.push_back(0.0);
        for (int prevEndCol = -1; prevEndCol < maxCol; prevEndCol += interpLength) {
            int endCol = prevEndCol + interpLength;
            if (endCol > maxCol) {
                endCol = maxCol;
            }
            edgeColList.push_back(endCol);
            assert(endCol - prevEndCol > 0);
            invWidthList.push_back(1.0 / static_cast<double>(endCol - prevEndCol));
        }
        assert(edgeColList.back() == maxCol);

        // A list of delta source positions along the edge columns of the horizontal interpolation bands
        std::vector<afwGeom::Extent2D> yDeltaSrcPosList(edgeColList.size());

        // Initialize _srcPosList for row -1
        srcPosView[-1] = detail::computeSrcPos(-1, -1, destXY0, destWcs, srcWcs);
        for (int colBand = 1, endBand = edgeColList.size(); colBand < endBand; ++colBand) {
            int const prevEndCol = edgeColList[colBand-1];
            int const endCol = edgeColList[colBand];
            afwGeom::Point2D leftSrcPos = srcPosView[prevEndCol];
            afwGeom::Point2D rightSrcPos = detail::computeSrcPos(endCol, -1, destXY0, destWcs, srcWcs);
            afwGeom::Extent2D xDeltaSrcPos = (rightSrcPos - leftSrcPos) * invWidthList[colBand];

            for (int col = prevEndCol + 1; col <= endCol; ++col) {
                srcPosView[col] = srcPosView[col-1] + xDeltaSrcPos;
            }
        }

        int endRow = -1;
        while (endRow < maxRow) {
            // Next horizontal interpolation band

            int prevEndRow = endRow;
            endRow = prevEndRow + interpLength;
            if (endRow > maxRow) {
                endRow = maxRow;
            }
            assert(endRow - prevEndRow > 0);
            double interpInvHeight = 1.0 / static_cast<double>(endRow - prevEndRow);

            // Set yDeltaSrcPosList for this horizontal interpolation band
            for (int colBand = 0, endBand = edgeColList.size(); colBand < endBand; ++colBand) {
                int endCol = edgeColList[colBand];
                afwGeom::Point2D bottomSrcPos = detail::computeSrcPos(endCol, endRow, destXY0, destWcs, srcWcs);
                yDeltaSrcPosList[colBand] = (bottomSrcPos - srcPosView[endCol]) * interpInvHeight;
            }

            for (int row = prevEndRow + 1; row <= endRow; ++row) {
                typename DestImageT::x_iterator destXIter = destImage.row_begin(row);
                srcPosView[-1] += yDeltaSrcPosList[0];
                for (int colBand = 1, endBand = edgeColList.size(); colBand < endBand; ++colBand) {
                    /// Next vertical interpolation band

                    int const prevEndCol = edgeColList[colBand-1];
                    int const endCol = edgeColList[colBand];

                    // Compute xDeltaSrcPos; remember that srcPosView contains
                    // positions for this row in prevEndCol and smaller indices,
                    // and positions for the previous row for larger indices (including endCol)
                    afwGeom::Point2D leftSrcPos = srcPosView[prevEndCol];
                    afwGeom::Point2D rightSrcPos = srcPosView[endCol] + yDeltaSrcPosList[colBand];
                    afwGeom::Extent2D xDeltaSrcPos = (rightSrcPos - leftSrcPos) * invWidthList[colBand];

                    for (int col = prevEndCol + 1; col <= endCol; ++col, ++destXIter) {
                        afwGeom::Point2D leftSrcPos = srcPosView[col-1];
                        afwGeom::Point2D srcPos = leftSrcPos + xDeltaSrcPos;
                        double relativeArea = computeRelativeArea(srcPos, leftSrcPos, srcPosView[col]);

                        srcPosView[col] = srcPos;

                        // Compute associated source pixel index as integer and nonnegative fractional parts;
                        // the latter is used to compute the remapping kernel.
                        std::pair<int, double> srcIndFracX = srcImage.positionToIndex(srcPos[0], afwImage::X);
                        std::pair<int, double> srcIndFracY = srcImage.positionToIndex(srcPos[1], afwImage::Y);
                        if (srcIndFracX.second < 0) {
                            ++srcIndFracX.second;
                            --srcIndFracX.first;
                        }
                        if (srcIndFracY.second < 0) {
                            ++srcIndFracY.second;
                            --srcIndFracY.first;
                        }

                        if (srcGoodBBox.contains(afwGeom::Point2I(srcIndFracX.first, srcIndFracY.first))) {
                             ++numGoodPixels;

                            // Offset source pixel index from kernel center to kernel corner (0, 0)
                            // so we can convolveAtAPoint the pixels that overlap between source and kernel
                            srcIndFracX.first -= kernelCtrX;
                            srcIndFracY.first -= kernelCtrY;

                            // Compute warped pixel
                            std::pair<double, double> srcFracInd(srcIndFracX.second, srcIndFracY.second);
                            warpingKernel.setKernelParameters(srcFracInd);
                            double kSum = warpingKernel.computeVectors(kernelXList, kernelYList, false);

                            typename SrcImageT::const_xy_locator srcLoc =
                                srcImage.xy_at(srcIndFracX.first, srcIndFracY.first);

                            *destXIter = afwMath::convolveAtAPoint<DestImageT,SrcImageT>(
                                srcLoc, kernelXList, kernelYList);
                            *destXIter *= relativeArea/kSum;
                        } else {
                           // Edge pixel pixel
                            *destXIter = edgePixel;
                        }
                    } // for col
                }   // for col band
            }   // for row
        }   // while next row band
=======

template<typename DestImageT, typename SrcImageT>
int afwMath::warpImage(
    DestImageT &destImage,                      ///< remapped %image
    SrcImageT const &srcImage,                  ///< source %image
    SeparableKernel &warpingKernel,             ///< warping kernel; determines warping algorithm
    afwGeom::AffineTransform const &affineTransform, ///< affine transformation to apply
    int const interpLength,                      ///< Distance over which WCS can be linearily interpolated
    ///< 0 means no interpolation and uses an optimized branch of the code
    ///< 1 also performs no interpolation but it runs the interpolation code branch
    typename DestImageT::SinglePixel padValue          ///< Set undefined pixels to this value
                      )
{
    afwGeom::Point2D const destXY0(destImage.getXY0());
    AffineTransformSrcPosFunctor const computeSrcPos(destXY0, affineTransform);
    //return doWarpImage(destImage, srcImage, warpingKernel, computeSrcPos, interpLength, padValue);
    return doLinearWarpImage(destImage, srcImage, warpingKernel, computeSrcPos, padValue);
}

>>>>>>> 8e1872d3

template<typename DestImageT, typename SrcImageT>
int afwMath::warpCenteredImage(
    DestImageT &destImage,                      ///< remapped %image
    SrcImageT const &srcImage,                  ///< source %image
    SeparableKernel &warpingKernel,             ///< warping kernel; determines warping algorithm
    afwGeom::LinearTransform const &linearTransform, ///< linear transformation to apply
    afwGeom::Point2D const &centerPixel,         ///< pixel corresponding to location of linearTransform
    int const interpLength,
    typename DestImageT::SinglePixel padValue                  ///< set undefined pixels to this value
                      )
{

<<<<<<< HEAD
    } else {
        // No interpolation

        // initialize _srcPosList for row -1;
        // the first value is not needed, but it's safer to compute it
        std::vector<afwGeom::Point2D>::iterator srcPosView = _srcPosList.begin() + 1;
        for (int col = -1; col < destWidth; ++col) {
            srcPosView[col] = detail::computeSrcPos(col, -1, destXY0, destWcs, srcWcs);
        }

        for (int row = 0; row < destHeight; ++row) {
            typename DestImageT::x_iterator destXIter = destImage.row_begin(row);

            srcPosView[-1] = detail::computeSrcPos(-1, row, destXY0, destWcs, srcWcs);

            for (int col = 0; col < destWidth; ++col, ++destXIter) {
                afwGeom::Point2D srcPos = detail::computeSrcPos(col, row, destXY0, destWcs, srcWcs);
                double relativeArea = computeRelativeArea(srcPos, srcPosView[col-1], srcPosView[col]);
                srcPosView[col] = srcPos;

                // Compute associated source pixel index as integer and nonnegative fractional parts;
                // the latter is used to compute the remapping kernel.
                std::pair<int, double> srcIndFracX = srcImage.positionToIndex(srcPos[0], afwImage::X);
                std::pair<int, double> srcIndFracY = srcImage.positionToIndex(srcPos[1], afwImage::Y);
                if (srcIndFracX.second < 0) {
                    ++srcIndFracX.second;
                    --srcIndFracX.first;
                }
                if (srcIndFracY.second < 0) {
                    ++srcIndFracY.second;
                    --srcIndFracY.first;
                }

                if (srcGoodBBox.contains(afwGeom::Point2I(srcIndFracX.first, srcIndFracY.first))) {
                     ++numGoodPixels;

                    // Offset source pixel index from kernel center to kernel corner (0, 0)
                    // so we can convolveAtAPoint the pixels that overlap between source and kernel
                    srcIndFracX.first -= kernelCtrX;
                    srcIndFracY.first -= kernelCtrY;

                    // Compute warped pixel
                    std::pair<double, double> srcFracInd(srcIndFracX.second, srcIndFracY.second);
                    warpingKernel.setKernelParameters(srcFracInd);
                    double kSum = warpingKernel.computeVectors(kernelXList, kernelYList, false);

                    typename SrcImageT::const_xy_locator srcLoc =
                        srcImage.xy_at(srcIndFracX.first, srcIndFracY.first);

                    *destXIter = afwMath::convolveAtAPoint<DestImageT,SrcImageT>(
                        srcLoc, kernelXList, kernelYList);
                    *destXIter *= relativeArea/kSum;
                } else {
                   // Edge pixel pixel
                    *destXIter = edgePixel;
                }
            }   // for col
        }   // for row
    } // if interp

    return numGoodPixels;
=======
    // force src and dest to be the same size and xy0
    if (
        (destImage.getWidth() != srcImage.getWidth()) ||
        (destImage.getHeight() != srcImage.getHeight()) ||
        (destImage.getXY0() != srcImage.getXY0())
       ) {
        std::ostringstream errStream;
        errStream << "src and dest images must have same size and xy0.";
        throw LSST_EXCEPT(pexExcept::InvalidParameterException, errStream.str());
    }
    
    // set the xy0 coords to 0,0 to make life easier
    SrcImageT srcImageCopy(srcImage, true);
    srcImageCopy.setXY0(0, 0);
    destImage.setXY0(0, 0);
    afwGeom::Extent2D cLocal = afwGeom::Extent2D(centerPixel) - afwGeom::Extent2D(srcImage.getXY0());

    // for the affine transform, the centerPixel will not only get sheared, but also
    // moved slightly.  So we'll include a translation to move it back by an amount
    // centerPixel - translatedCenterPixel
    afwGeom::AffineTransform affTran(linearTransform, cLocal - linearTransform(cLocal));
    
    // now warp
#if 0
    static float t = 0.0;
    float t_before = 1.0*clock()/CLOCKS_PER_SEC;
    int n = warpImage(destImage, srcImageCopy, warpingKernel, affTran, interpLength, padValue);
    float t_after = 1.0*clock()/CLOCKS_PER_SEC;
    float dt = t_after - t_before;
    t += dt;
    std::cout <<srcImage.getWidth()<<"x"<<srcImage.getHeight()<<": "<< dt <<" "<< t <<std::endl;
#else
    int n = warpImage(destImage, srcImageCopy, warpingKernel, affTran, interpLength, padValue);
#endif        
        
    // fix the origin and we're done.
    destImage.setXY0(srcImage.getXY0());
    
    return n;
>>>>>>> 8e1872d3
}


//
// Explicit instantiations
//
/// \cond
// may need to omit default params for EXPOSURE -- original code did that and it worked
#define EXPOSURE(PIXTYPE) afwImage::Exposure<PIXTYPE, afwImage::MaskPixel, afwImage::VariancePixel>
#define MASKEDIMAGE(PIXTYPE) afwImage::MaskedImage<PIXTYPE, afwImage::MaskPixel, afwImage::VariancePixel>
#define IMAGE(PIXTYPE) afwImage::Image<PIXTYPE>
#define NL /* */

#define INSTANTIATE(DESTIMAGEPIXELT, SRCIMAGEPIXELT) \
    template int afwMath::warpCenteredImage( \
        IMAGE(DESTIMAGEPIXELT) &destImage, \
        IMAGE(SRCIMAGEPIXELT) const &srcImage, \
        SeparableKernel &warpingKernel,                                 \
        afwGeom::LinearTransform const &linearTransform,                \
        afwGeom::Point2D const &centerPixel,                            \
        int const interpLength,                                         \
        IMAGE(DESTIMAGEPIXELT)::SinglePixel padValue); NL \
    template int afwMath::warpCenteredImage(                                    \
        MASKEDIMAGE(DESTIMAGEPIXELT) &destImage, \
        MASKEDIMAGE(SRCIMAGEPIXELT) const &srcImage, \
        SeparableKernel &warpingKernel,                                 \
        afwGeom::LinearTransform const &linearTransform,                \
        afwGeom::Point2D const &centerPixel,                            \
        int const interpLength,                                         \
        MASKEDIMAGE(DESTIMAGEPIXELT)::SinglePixel padValue); NL \
    template int afwMath::warpImage( \
        IMAGE(DESTIMAGEPIXELT) &destImage, \
        IMAGE(SRCIMAGEPIXELT) const &srcImage, \
        SeparableKernel &warpingKernel,                                 \
        afwGeom::AffineTransform const &affineTransform,  int const interpLength,\
        IMAGE(DESTIMAGEPIXELT)::SinglePixel padValue); NL               \
    template int afwMath::warpImage(                                    \
        MASKEDIMAGE(DESTIMAGEPIXELT) &destImage, \
        MASKEDIMAGE(SRCIMAGEPIXELT) const &srcImage, \
        SeparableKernel &warpingKernel,                                 \
        afwGeom::AffineTransform const &affineTransform,  int const interpLength, \
        MASKEDIMAGE(DESTIMAGEPIXELT)::SinglePixel padValue); NL         \
    template int afwMath::warpImage(                                    \
        IMAGE(DESTIMAGEPIXELT) &destImage,  \
        afwImage::Wcs const &destWcs,          \
        IMAGE(SRCIMAGEPIXELT) const &srcImage, \
        afwImage::Wcs const &srcWcs, \
<<<<<<< HEAD
        SeparableKernel &warpingKernel, int const interpLength, \
        lsst::afw::gpu::DevicePreference devPref); NL    \
=======
        SeparableKernel &warpingKernel, int const interpLength,\
        IMAGE(DESTIMAGEPIXELT)::SinglePixel padValue); NL      \
>>>>>>> 8e1872d3
    template int afwMath::warpImage( \
        MASKEDIMAGE(DESTIMAGEPIXELT) &destImage, \
        afwImage::Wcs const &destWcs, \
        MASKEDIMAGE(SRCIMAGEPIXELT) const &srcImage, \
        afwImage::Wcs const &srcWcs, \
<<<<<<< HEAD
        SeparableKernel &warpingKernel, int const interpLength, \
        lsst::afw::gpu::DevicePreference devPref); NL    \
    template int afwMath::warpExposure( \
=======
        SeparableKernel &warpingKernel, int const interpLength,        \
        MASKEDIMAGE(DESTIMAGEPIXELT)::SinglePixel padValue); NL        \
    template int afwMath::warpExposure(                                \
>>>>>>> 8e1872d3
        EXPOSURE(DESTIMAGEPIXELT) &destExposure, \
        EXPOSURE(SRCIMAGEPIXELT) const &srcExposure, \
        SeparableKernel &warpingKernel, int const interpLength,\
        EXPOSURE(DESTIMAGEPIXELT)::MaskedImageT::SinglePixel padValue);




INSTANTIATE(double, double)
INSTANTIATE(double, float)
INSTANTIATE(double, int)
INSTANTIATE(double, boost::uint16_t)
INSTANTIATE(float, float)
INSTANTIATE(float, int)
INSTANTIATE(float, boost::uint16_t)
INSTANTIATE(int, int)
INSTANTIATE(boost::uint16_t, boost::uint16_t)
/// \endcond<|MERGE_RESOLUTION|>--- conflicted
+++ resolved
@@ -39,12 +39,8 @@
 #include <utility>
 #include <ctime>
 
-<<<<<<< HEAD
+#include "boost/shared_ptr.hpp"
 #include "boost/cstdint.hpp"
-=======
-#include "boost/shared_ptr.hpp"
-#include "boost/cstdint.hpp" 
->>>>>>> 8e1872d3
 #include "boost/regex.hpp"
 
 #include "lsst/pex/logging/Trace.h"
@@ -53,15 +49,12 @@
 #include "lsst/afw/geom/Point.h"
 #include "lsst/afw/math/Kernel.h"
 #include "lsst/afw/coord/Coord.h"
-<<<<<<< HEAD
+#include "lsst/afw/image/Calib.h"
+#include "lsst/afw/image/Wcs.h"
 #include "lsst/afw/gpu/IsGpuBuild.h"
 #include "lsst/afw/gpu/GpuExceptions.h"
 #include "lsst/afw/gpu/DevicePreference.h"
 #include "lsst/afw/math/detail/CudaLanczosWrapper.h"
-=======
-#include "lsst/afw/image/Calib.h"
-#include "lsst/afw/image/Wcs.h"
->>>>>>> 8e1872d3
 
 namespace pexExcept = lsst::pex::exceptions;
 namespace pexLog = lsst::pex::logging;
@@ -196,13 +189,10 @@
                                         ///< All other attributes are left alone (including Detector and Psf)
     SrcExposureT const &srcExposure,    ///< Source exposure
     SeparableKernel &warpingKernel,     ///< Warping kernel; determines warping algorithm
-<<<<<<< HEAD
-    int const interpLength              ///< Distance over which WCS can be linearily interpolated
+    int const interpLength,              ///< Distance over which WCS can be linearily interpolated
+    typename DestExposureT::MaskedImageT::SinglePixel padValue, ///< use this value for undefined pixels)
+    lsst::afw::gpu::DevicePreference devPref  ///< Specifies whether to use CPU or GPU device
     )
-=======
-    int const interpLength,              ///< Distance over which WCS can be linearily interpolated    
-    typename DestExposureT::MaskedImageT::SinglePixel padValue) ///< use this value for undefined pixels)
->>>>>>> 8e1872d3
 {
     if (!destExposure.hasWcs()) {
         throw LSST_EXCEPT(pexExcept::InvalidParameterException, "destExposure has no Wcs");
@@ -216,16 +206,14 @@
     destExposure.setFilter(srcExposure.getFilter());
     return warpImage(mi, *destExposure.getWcs(),
                      srcExposure.getMaskedImage(), *srcExposure.getWcs(), warpingKernel, interpLength,
-                     padValue);
+                     padValue, devPref);
 }
 
 
 /************************************************************************************************************/
 namespace {
-<<<<<<< HEAD
-=======
-
-
+
+/*
     class SrcPosFunctor {
     public:
         SrcPosFunctor() {}
@@ -246,7 +234,7 @@
             _destWcs(destWcs),
             _srcWcs(srcWcs) {}
         typedef boost::shared_ptr<WcsSrcPosFunctor> Ptr;
-        
+
         virtual afwGeom::Point2D operator()(int destCol, int destRow) const {
             double const col = afwImage::indexToPosition(destCol + _destXY0[0]);
             double const row = afwImage::indexToPosition(destRow + _destXY0[1]);
@@ -259,14 +247,14 @@
         afwImage::Wcs const &_destWcs;
         afwImage::Wcs const &_srcWcs;
     };
-
+*/
     class AffineTransformSrcPosFunctor : public SrcPosFunctor {
     public:
         // NOTE: The transform will be called to locate a *source* pixel given a *dest* pixel
         // ... so we actually want to use the *inverse* transform of the affineTransform we we're given.
         // Thus _affineTransform is initialized to affineTransform.invert()
         AffineTransformSrcPosFunctor(
-                                     afwGeom::Point2D const &destXY0,    ///< xy0 of destination image 
+                                     afwGeom::Point2D const &destXY0,    ///< xy0 of destination image
                                      afwGeom::AffineTransform const &affineTransform
                                      ) :
             SrcPosFunctor(),
@@ -288,7 +276,7 @@
 
 
 
-    
+
     inline afwGeom::Point2D xcomputeSrcPos(
             int destCol,  ///< destination column index
             int destRow,  ///< destination row index
@@ -302,8 +290,7 @@
         destWcs.pixelToSky(col, row, sky1, sky2);
         return srcWcs.skyToPixel(sky1, sky2);
     }
-    
->>>>>>> 8e1872d3
+
 
     inline double computeRelativeArea(
             afwGeom::Point2D const &srcPos,     /// source position at desired destination pixel
@@ -318,7 +305,7 @@
 }
 
 namespace {
-    
+
     template<typename DestImageT, typename SrcImageT>
     int doWarpImage(
         DestImageT &destImage,              ///< remapped %image
@@ -328,44 +315,76 @@
         int const interpLength,              ///< Distance over which WCS can be linearily interpolated
             ///< 0 means no interpolation and uses an optimized branch of the code
             ///< 1 also performs no interpolation but it runs the interpolation code branch
-        typename DestImageT::SinglePixel padValue ///< value to use for undefined pixels
+        typename DestImageT::SinglePixel padValue, ///< value to use for undefined pixels
+        lsst::afw::gpu::DevicePreference devPref  ///< Specifies whether to use CPU or GPU device
         )
     {
-    
+
         if (afwMath::details::isSameObject(destImage, srcImage)) {
             throw LSST_EXCEPT(pexExcept::InvalidParameterException,
                 "destImage is srcImage; cannot warp in place");
         }
+
+        afwMath::LanczosWarpingKernel const *const lanczosKernel =
+            dynamic_cast<afwMath::LanczosWarpingKernel const*>(&warpingKernel);
+
+        if (lsst::afw::gpu::isGpuEnabled() == false) {
+            // (this case bypasses all GPU acceleration code)
+        } else if(NULL == lanczosKernel) {
+            if (devPref == lsst::afw::gpu::USE_GPU) {
+                throw LSST_EXCEPT(pexExcept::InvalidParameterException, "Gpu can process only Lanczos kernels");
+            }
+        } else if (devPref == lsst::afw::gpu::USE_GPU || (lsst::afw::gpu::isGpuBuild() && interpLength > 0) ) {
+            if (devPref == lsst::afw::gpu::AUTO_WITH_CPU_FALLBACK) {
+                try {
+                    std::pair<int, bool> result = detail::warpImageGPU(destImage, srcImage, *lanczosKernel,
+                                                            computeSrcPos,  interpLength, padValue, false);
+                    if (result.second) return result.first;
+                } catch(lsst::afw::gpu::GpuMemoryException) { }
+                catch(pexExcept::MemoryException) { }
+                catch(lsst::afw::gpu::GpuRuntimeErrorException) { }
+            } else if (devPref != lsst::afw::gpu::USE_CPU) {
+                std::pair<int, bool> result = detail::warpImageGPU(destImage, srcImage, *lanczosKernel,
+                                                                  computeSrcPos, interpLength, padValue,
+                                                                  devPref == lsst::afw::gpu::USE_GPU);
+                if (result.second) return result.first;
+                if (devPref == lsst::afw::gpu::USE_GPU) {
+                    throw LSST_EXCEPT(pexExcept::RuntimeErrorException,
+                                      "Gpu cannot perform this warp (kernel too big?)");
+                }
+            }
+        }
+
         int numGoodPixels = 0;
-    
+
         typedef afwImage::Image<afwMath::Kernel::Pixel> KernelImageT;
-        
+
         // Compute borders; use to prevent applying kernel outside of srcImage
         int const kernelWidth = warpingKernel.getWidth();
         int const kernelHeight = warpingKernel.getHeight();
         int const kernelCtrX = warpingKernel.getCtrX();
         int const kernelCtrY = warpingKernel.getCtrY();
-    
+
         // Get the source MaskedImage and a pixel accessor to it.
         int const srcWidth = srcImage.getWidth();
         int const srcHeight = srcImage.getHeight();
         pexLog::TTrace<3>("lsst.afw.math.warp", "source image width=%d; height=%d", srcWidth, srcHeight);
-    
+
         int const destWidth = destImage.getWidth();
         int const destHeight = destImage.getHeight();
-        
+
         pexLog::TTrace<3>("lsst.afw.math.warp", "remap image width=%d; height=%d", destWidth, destHeight);
 
         typename DestImageT::SinglePixel edgePixel = padValue;
-        
+
         std::vector<double> kernelXList(kernelWidth);
         std::vector<double> kernelYList(kernelHeight);
-        
+
         afwGeom::Box2I srcGoodBBox = warpingKernel.shrinkBBox(srcImage.getBBox(afwImage::LOCAL));
-    
+
         // Set each pixel of destExposure's MaskedImage
         pexLog::TTrace<4>("lsst.afw.math.warp", "Remapping masked image");
-        
+
         // A cache of pixel positions on the source corresponding to the previous or current row
         // of the destination image.
         // The first value is for column -1 because the previous source position is used to compute relative area
@@ -375,27 +394,27 @@
         // srcPosView[col] and higher indices are for the previous row
         std::vector<afwGeom::Point2D> _srcPosList(1 + destWidth);
         std::vector<afwGeom::Point2D>::iterator const srcPosView = _srcPosList.begin() + 1;
-        
+
         int const maxCol = destWidth - 1;
         int const maxRow = destHeight - 1;
-    
+
         if (interpLength > 0) {
             // Use interpolation. Note that 1 produces the same result as no interpolation
             // but uses this code branch, thus providing an easy way to compare the two branches.
-            
+
             // Estimate for number of horizontal interpolation band edges, to reserve memory in vectors
             int const numColEdges = 2 + ((destWidth - 1) / interpLength);
-            
+
             // A list of edge column indices for interpolation bands;
             // starts at -1, increments by interpLen (except the final interval), and ends at destWidth-1
             std::vector<int> edgeColList;
             edgeColList.reserve(numColEdges);
-            
+
             // A list of 1/column width for horizontal interpolation bands; the first value is garbage.
             // The inverse is used for speed because the values is always multiplied.
             std::vector<double> invWidthList;
             invWidthList.reserve(numColEdges);
-            
+
             // Compute edgeColList and invWidthList
             edgeColList.push_back(-1);
             invWidthList.push_back(0.0);
@@ -409,10 +428,10 @@
                 invWidthList.push_back(1.0 / static_cast<double>(endCol - prevEndCol));
             }
             assert(edgeColList.back() == maxCol);
-            
+
             // A list of delta source positions along the edge columns of the horizontal interpolation bands
             std::vector<afwGeom::Extent2D> yDeltaSrcPosList(edgeColList.size());
-            
+
             // Initialize _srcPosList for row -1
             //srcPosView[-1] = computeSrcPos(-1, -1, destXY0, destWcs, srcWcs);
             srcPosView[-1] = computeSrcPos(-1, -1);
@@ -421,17 +440,17 @@
                 int const endCol = edgeColList[colBand];
                 afwGeom::Point2D leftSrcPos = srcPosView[prevEndCol];
                 afwGeom::Point2D rightSrcPos = computeSrcPos(endCol, -1);
-                afwGeom::Extent2D xDeltaSrcPos = (rightSrcPos - leftSrcPos) * invWidthList[colBand]; 
-    
+                afwGeom::Extent2D xDeltaSrcPos = (rightSrcPos - leftSrcPos) * invWidthList[colBand];
+
                 for (int col = prevEndCol + 1; col <= endCol; ++col) {
                     srcPosView[col] = srcPosView[col-1] + xDeltaSrcPos;
                 }
             }
-            
+
             int endRow = -1;
             while (endRow < maxRow) {
                 // Next horizontal interpolation band
-                
+
                 int prevEndRow = endRow;
                 endRow = prevEndRow + interpLength;
                 if (endRow > maxRow) {
@@ -439,37 +458,37 @@
                 }
                 assert(endRow - prevEndRow > 0);
                 double interpInvHeight = 1.0 / static_cast<double>(endRow - prevEndRow);
-            
+
                 // Set yDeltaSrcPosList for this horizontal interpolation band
                 for (int colBand = 0, endBand = edgeColList.size(); colBand < endBand; ++colBand) {
                     int endCol = edgeColList[colBand];
                     afwGeom::Point2D bottomSrcPos = computeSrcPos(endCol, endRow);
                     yDeltaSrcPosList[colBand] = (bottomSrcPos - srcPosView[endCol]) * interpInvHeight;
                 }
-    
+
                 for (int row = prevEndRow + 1; row <= endRow; ++row) {
                     typename DestImageT::x_iterator destXIter = destImage.row_begin(row);
                     srcPosView[-1] += yDeltaSrcPosList[0];
                     for (int colBand = 1, endBand = edgeColList.size(); colBand < endBand; ++colBand) {
                         /// Next vertical interpolation band
-                        
+
                         int const prevEndCol = edgeColList[colBand-1];
                         int const endCol = edgeColList[colBand];
-        
+
                         // Compute xDeltaSrcPos; remember that srcPosView contains
                         // positions for this row in prevEndCol and smaller indices,
                         // and positions for the previous row for larger indices (including endCol)
                         afwGeom::Point2D leftSrcPos = srcPosView[prevEndCol];
                         afwGeom::Point2D rightSrcPos = srcPosView[endCol] + yDeltaSrcPosList[colBand];
-                        afwGeom::Extent2D xDeltaSrcPos = (rightSrcPos - leftSrcPos) * invWidthList[colBand]; 
-                        
+                        afwGeom::Extent2D xDeltaSrcPos = (rightSrcPos - leftSrcPos) * invWidthList[colBand];
+
                         for (int col = prevEndCol + 1; col <= endCol; ++col, ++destXIter) {
                             afwGeom::Point2D leftSrcPos = srcPosView[col-1];
                             afwGeom::Point2D srcPos = leftSrcPos + xDeltaSrcPos;
                             double relativeArea = computeRelativeArea(srcPos, leftSrcPos, srcPosView[col]);
-                            
+
                             srcPosView[col] = srcPos;
-            
+
                             // Compute associated source pixel index as integer and nonnegative fractional parts;
                             // the latter is used to compute the remapping kernel.
                             std::pair<int, double> srcIndFracX = srcImage.positionToIndex(srcPos[0], afwImage::X);
@@ -482,23 +501,23 @@
                                 ++srcIndFracY.second;
                                 --srcIndFracY.first;
                             }
-                            
+
                             if (srcGoodBBox.contains(afwGeom::Point2I(srcIndFracX.first, srcIndFracY.first))) {
                                  ++numGoodPixels;
-            
+
                                 // Offset source pixel index from kernel center to kernel corner (0, 0)
                                 // so we can convolveAtAPoint the pixels that overlap between source and kernel
                                 srcIndFracX.first -= kernelCtrX;
                                 srcIndFracY.first -= kernelCtrY;
-                                    
+
                                 // Compute warped pixel
                                 std::pair<double, double> srcFracInd(srcIndFracX.second, srcIndFracY.second);
                                 warpingKernel.setKernelParameters(srcFracInd);
                                 double kSum = warpingKernel.computeVectors(kernelXList, kernelYList, false);
-                
+
                                 typename SrcImageT::const_xy_locator srcLoc =
                                     srcImage.xy_at(srcIndFracX.first, srcIndFracY.first);
-                                
+
                                 *destXIter = afwMath::convolveAtAPoint<DestImageT,SrcImageT>(
                                     srcLoc, kernelXList, kernelYList);
                                 *destXIter *= relativeArea/kSum;
@@ -510,28 +529,28 @@
                     }   // for col band
                 }   // for row
             }   // while next row band
-    
-    
+
+
         } else {
             // No interpolation
-            
+
             // initialize _srcPosList for row -1;
             // the first value is not needed, but it's safer to compute it
             std::vector<afwGeom::Point2D>::iterator srcPosView = _srcPosList.begin() + 1;
             for (int col = -1; col < destWidth; ++col) {
                 srcPosView[col] = computeSrcPos(col, -1);
             }
-            
+
             for (int row = 0; row < destHeight; ++row) {
                 typename DestImageT::x_iterator destXIter = destImage.row_begin(row);
-                
+
                 srcPosView[-1] = computeSrcPos(-1, row);
-                
+
                 for (int col = 0; col < destWidth; ++col, ++destXIter) {
                     afwGeom::Point2D srcPos = computeSrcPos(col, row);
                     double relativeArea = computeRelativeArea(srcPos, srcPosView[col-1], srcPosView[col]);
                     srcPosView[col] = srcPos;
-    
+
                     // Compute associated source pixel index as integer and nonnegative fractional parts;
                     // the latter is used to compute the remapping kernel.
                     std::pair<int, double> srcIndFracX = srcImage.positionToIndex(srcPos[0], afwImage::X);
@@ -544,23 +563,23 @@
                         ++srcIndFracY.second;
                         --srcIndFracY.first;
                     }
-                    
+
                     if (srcGoodBBox.contains(afwGeom::Point2I(srcIndFracX.first, srcIndFracY.first))) {
                          ++numGoodPixels;
-    
+
                         // Offset source pixel index from kernel center to kernel corner (0, 0)
                         // so we can convolveAtAPoint the pixels that overlap between source and kernel
                         srcIndFracX.first -= kernelCtrX;
                         srcIndFracY.first -= kernelCtrY;
-                            
+
                         // Compute warped pixel
                         std::pair<double, double> srcFracInd(srcIndFracX.second, srcIndFracY.second);
                         warpingKernel.setKernelParameters(srcFracInd);
                         double kSum = warpingKernel.computeVectors(kernelXList, kernelYList, false);
-        
+
                         typename SrcImageT::const_xy_locator srcLoc =
                             srcImage.xy_at(srcIndFracX.first, srcIndFracY.first);
-                        
+
                         *destXIter = afwMath::convolveAtAPoint<DestImageT,SrcImageT>(
                             srcLoc, kernelXList, kernelYList);
                         *destXIter *= relativeArea/kSum;
@@ -571,7 +590,7 @@
                 }   // for col
             }   // for row
         } // if interp
-    
+
         return numGoodPixels;
     }
 
@@ -593,54 +612,54 @@
         typename DestImageT::SinglePixel padValue ///< value to use for undefined pixels
                          )
     {
-    
+
         if (afwMath::details::isSameObject(destImage, srcImage)) {
             throw LSST_EXCEPT(pexExcept::InvalidParameterException,
                 "destImage is srcImage; cannot warp in place");
         }
         int numGoodPixels = 0;
-    
+
         typedef afwImage::Image<afwMath::Kernel::Pixel> KernelImageT;
-        
+
         // Compute borders; use to prevent applying kernel outside of srcImage
         int const kernelWidth = warpingKernel.getWidth();
         int const kernelHeight = warpingKernel.getHeight();
         int const kernelCtrX = warpingKernel.getCtrX();
         int const kernelCtrY = warpingKernel.getCtrY();
-    
+
         // Get the source MaskedImage and a pixel accessor to it.
         int const srcWidth = srcImage.getWidth();
         int const srcHeight = srcImage.getHeight();
         pexLog::TTrace<3>("lsst.afw.math.warp", "source image width=%d; height=%d", srcWidth, srcHeight);
-    
+
         int const destWidth = destImage.getWidth();
         int const destHeight = destImage.getHeight();
-        
+
         pexLog::TTrace<3>("lsst.afw.math.warp", "remap image width=%d; height=%d", destWidth, destHeight);
 
         typename DestImageT::SinglePixel edgePixel = padValue;
-        
+
         std::vector<double> kernelXList(kernelWidth);
         std::vector<double> kernelYList(kernelHeight);
-        
+
         afwGeom::Box2I srcGoodBBox = warpingKernel.shrinkBBox(srcImage.getBBox(afwImage::LOCAL));
-    
+
         // Set each pixel of destExposure's MaskedImage
         pexLog::TTrace<4>("lsst.afw.math.warp", "Remapping masked image");
-        
+
         // pre-compute the relative area.  it's constant across the field.
         // use the center pixel
         afwGeom::Point2D srcPosCenter = computeSrcPos(destWidth/2, destHeight/2);
         afwGeom::Point2D srcPosLeft   = computeSrcPos(destWidth/2-1, destHeight/2);
         afwGeom::Point2D srcPosUp     = computeSrcPos(destWidth/2, destHeight/2+1);
         double relativeArea           = computeRelativeArea(srcPosCenter, srcPosLeft, srcPosUp);
-            
+
         for (int row = 0; row < destHeight; ++row) {
             typename DestImageT::x_iterator destXIter = destImage.row_begin(row);
-                
+
             for (int col = 0; col < destWidth; ++col, ++destXIter) {
                 afwGeom::Point2D srcPos = computeSrcPos(col, row);
-                
+
                 // Compute associated source pixel index as integer and nonnegative fractional parts;
                 // the latter is used to compute the remapping kernel.
                 std::pair<int, double> srcIndFracX = srcImage.positionToIndex(srcPos[0], afwImage::X);
@@ -653,23 +672,23 @@
                     ++srcIndFracY.second;
                     --srcIndFracY.first;
                 }
-                
+
                 if (srcGoodBBox.contains(afwGeom::Point2I(srcIndFracX.first, srcIndFracY.first))) {
                     ++numGoodPixels;
-    
+
                     // Offset source pixel index from kernel center to kernel corner (0, 0)
                     // so we can convolveAtAPoint the pixels that overlap between source and kernel
                     srcIndFracX.first -= kernelCtrX;
                     srcIndFracY.first -= kernelCtrY;
-                            
+
                     // Compute warped pixel
                     std::pair<double, double> srcFracInd(srcIndFracX.second, srcIndFracY.second);
                     warpingKernel.setKernelParameters(srcFracInd);
                     double kSum = warpingKernel.computeVectors(kernelXList, kernelYList, false);
-        
+
                     typename SrcImageT::const_xy_locator srcLoc =
                         srcImage.xy_at(srcIndFracX.first, srcIndFracY.first);
-                        
+
                     *destXIter = afwMath::convolveAtAPoint<DestImageT,SrcImageT>(srcLoc,
                                                                                  kernelXList, kernelYList);
                     *destXIter *= relativeArea/kSum;
@@ -679,7 +698,7 @@
                 }
             }   // for col
         }   // for row
-    
+
         return numGoodPixels;
     }
 
@@ -738,6 +757,9 @@
  * by linear interpolation between those grid points. Everything else remains the same.
  *
  * \throw lsst::pex::exceptions::InvalidParameterException if destImage is srcImage
+ * \throw lsst::pex::exceptions::MemoryException when allocation of CPU memory fails
+ * \throw lsst::afw::gpu::GpuMemoryException when allocation or transfer to/from GPU memory fails
+ * \throw lsst::afw::gpu::GpuRuntimeErrorException when GPU code run fails
  *
  * \todo Should support an additional color-based position correction in the remapping (differential chromatic
  *   refraction). This can be done either object-by-object or pixel-by-pixel.
@@ -751,235 +773,18 @@
     SrcImageT const &srcImage,          ///< source %image
     afwImage::Wcs const &srcWcs,        ///< WCS of source %image
     SeparableKernel &warpingKernel,     ///< warping kernel; determines warping algorithm
-<<<<<<< HEAD
-    int const interpLength,              ///< Distance over which WCS can be linearily interpolated
+    int const interpLength,             ///< Distance over which WCS can be linearily interpolated
         ///< 0 means no interpolation and uses an optimized branch of the code
         ///< 1 also performs no interpolation but it runs the interpolation code branch
+    typename DestImageT::SinglePixel padValue,          ///< Set undefined pixels to this value
     lsst::afw::gpu::DevicePreference devPref  ///< Specifies whether to use CPU or GPU device
     )
 {
-    if (afwMath::details::isSameObject(destImage, srcImage)) {
-        throw LSST_EXCEPT(pexExcept::InvalidParameterException,
-            "destImage is srcImage; cannot warp in place");
-    }
-
-    afwMath::LanczosWarpingKernel const *const lanczosKernel= 
-                         dynamic_cast<afwMath::LanczosWarpingKernel const*>(&warpingKernel);
-
-    if (lsst::afw::gpu::isGpuEnabled()==false) {
-        // (this case bypasses all GPU acceleration code)
-    } else if(NULL == lanczosKernel){
-        if (devPref == lsst::afw::gpu::USE_GPU) {
-            throw LSST_EXCEPT(pexExcept::InvalidParameterException,"Gpu can process only Lanczos kernels");
-        }
-    } else if (devPref == lsst::afw::gpu::USE_GPU || (lsst::afw::gpu::isGpuBuild() && interpLength>0) ) {
-        if (devPref == lsst::afw::gpu::AUTO_WITH_CPU_FALLBACK) {
-            try {
-                std::pair<int,bool> result = detail::warpImageGPU(destImage, destWcs, srcImage, srcWcs, 
-                                                                  *lanczosKernel, interpLength, false);
-                if (result.second) return result.first;
-            } catch(lsst::afw::gpu::GpuMemoryException) { }
-            catch(pexExcept::MemoryException) { }
-            catch(lsst::afw::gpu::GpuRuntimeErrorException) { }
-        } else if (devPref != lsst::afw::gpu::USE_CPU) {
-            std::pair<int,bool> result = detail::warpImageGPU(destImage, destWcs, srcImage, srcWcs, 
-                                                              *lanczosKernel, interpLength, 
-                                                              devPref==lsst::afw::gpu::USE_GPU);
-            if (result.second) return result.first;
-            if (devPref == lsst::afw::gpu::USE_GPU) {
-                throw LSST_EXCEPT(pexExcept::RuntimeErrorException,
-                                    "Gpu cannot perform this warp (kernel too big?)");
-            }
-        }
-    }
-
-    int numGoodPixels = 0;
-
-    typedef afwImage::Image<afwMath::Kernel::Pixel> KernelImageT;
-
-    // Compute borders; use to prevent applying kernel outside of srcImage
-    int const kernelWidth = warpingKernel.getWidth();
-    int const kernelHeight = warpingKernel.getHeight();
-    int const kernelCtrX = warpingKernel.getCtrX();
-    int const kernelCtrY = warpingKernel.getCtrY();
-
-    // Get the source MaskedImage and a pixel accessor to it.
-    int const srcWidth = srcImage.getWidth();
-    int const srcHeight = srcImage.getHeight();
-    pexLog::TTrace<3>("lsst.afw.math.warp", "source image width=%d; height=%d", srcWidth, srcHeight);
-
-    int const destWidth = destImage.getWidth();
-    int const destHeight = destImage.getHeight();
-=======
-    int const interpLength,             ///< Distance over which WCS can be linearily interpolated
-        ///< 0 means no interpolation and uses an optimized branch of the code
-        ///< 1 also performs no interpolation but it runs the interpolation code branch
-    typename DestImageT::SinglePixel padValue          ///< Set undefined pixels to this value
-    )
-{
->>>>>>> 8e1872d3
     afwGeom::Point2D const destXY0(destImage.getXY0());
     WcsSrcPosFunctor const computeSrcPos(destXY0, destWcs, srcWcs);
-    return doWarpImage(destImage, srcImage, warpingKernel, computeSrcPos, interpLength, padValue);
-}
-
-<<<<<<< HEAD
-    typename DestImageT::SinglePixel const edgePixel = afwMath::edgePixel<DestImageT>(
-        typename afwImage::detail::image_traits<DestImageT>::image_category()
-    );
-
-    std::vector<double> kernelXList(kernelWidth);
-    std::vector<double> kernelYList(kernelHeight);
-
-    afwGeom::Box2I srcGoodBBox = warpingKernel.shrinkBBox(srcImage.getBBox(afwImage::LOCAL));
-
-    // Set each pixel of destExposure's MaskedImage
-    pexLog::TTrace<4>("lsst.afw.math.warp", "Remapping masked image");
-
-    // A cache of pixel positions on the source corresponding to the previous or current row
-    // of the destination image.
-    // The first value is for column -1 because the previous source position is used to compute relative area
-    // To simplify the indexing, use an iterator that starts at begin+1, thus:
-    // srcPosView = _srcPosList.begin() + 1
-    // srcPosView[col-1] and lower indices are for this row
-    // srcPosView[col] and higher indices are for the previous row
-    std::vector<afwGeom::Point2D> _srcPosList(1 + destWidth);
-    std::vector<afwGeom::Point2D>::iterator const srcPosView = _srcPosList.begin() + 1;
-
-    int const maxCol = destWidth - 1;
-    int const maxRow = destHeight - 1;
-
-    if (interpLength > 0) {
-        // Use interpolation. Note that 1 produces the same result as no interpolation
-        // but uses this code branch, thus providing an easy way to compare the two branches.
-
-        // Estimate for number of horizontal interpolation band edges, to reserve memory in vectors
-        int const numColEdges = 2 + ((destWidth - 1) / interpLength);
-
-        // A list of edge column indices for interpolation bands;
-        // starts at -1, increments by interpLen (except the final interval), and ends at destWidth-1
-        std::vector<int> edgeColList;
-        edgeColList.reserve(numColEdges);
-
-        // A list of 1/column width for horizontal interpolation bands; the first value is garbage.
-        // The inverse is used for speed because the values is always multiplied.
-        std::vector<double> invWidthList;
-        invWidthList.reserve(numColEdges);
-
-        // Compute edgeColList and invWidthList
-        edgeColList.push_back(-1);
-        invWidthList.push_back(0.0);
-        for (int prevEndCol = -1; prevEndCol < maxCol; prevEndCol += interpLength) {
-            int endCol = prevEndCol + interpLength;
-            if (endCol > maxCol) {
-                endCol = maxCol;
-            }
-            edgeColList.push_back(endCol);
-            assert(endCol - prevEndCol > 0);
-            invWidthList.push_back(1.0 / static_cast<double>(endCol - prevEndCol));
-        }
-        assert(edgeColList.back() == maxCol);
-
-        // A list of delta source positions along the edge columns of the horizontal interpolation bands
-        std::vector<afwGeom::Extent2D> yDeltaSrcPosList(edgeColList.size());
-
-        // Initialize _srcPosList for row -1
-        srcPosView[-1] = detail::computeSrcPos(-1, -1, destXY0, destWcs, srcWcs);
-        for (int colBand = 1, endBand = edgeColList.size(); colBand < endBand; ++colBand) {
-            int const prevEndCol = edgeColList[colBand-1];
-            int const endCol = edgeColList[colBand];
-            afwGeom::Point2D leftSrcPos = srcPosView[prevEndCol];
-            afwGeom::Point2D rightSrcPos = detail::computeSrcPos(endCol, -1, destXY0, destWcs, srcWcs);
-            afwGeom::Extent2D xDeltaSrcPos = (rightSrcPos - leftSrcPos) * invWidthList[colBand];
-
-            for (int col = prevEndCol + 1; col <= endCol; ++col) {
-                srcPosView[col] = srcPosView[col-1] + xDeltaSrcPos;
-            }
-        }
-
-        int endRow = -1;
-        while (endRow < maxRow) {
-            // Next horizontal interpolation band
-
-            int prevEndRow = endRow;
-            endRow = prevEndRow + interpLength;
-            if (endRow > maxRow) {
-                endRow = maxRow;
-            }
-            assert(endRow - prevEndRow > 0);
-            double interpInvHeight = 1.0 / static_cast<double>(endRow - prevEndRow);
-
-            // Set yDeltaSrcPosList for this horizontal interpolation band
-            for (int colBand = 0, endBand = edgeColList.size(); colBand < endBand; ++colBand) {
-                int endCol = edgeColList[colBand];
-                afwGeom::Point2D bottomSrcPos = detail::computeSrcPos(endCol, endRow, destXY0, destWcs, srcWcs);
-                yDeltaSrcPosList[colBand] = (bottomSrcPos - srcPosView[endCol]) * interpInvHeight;
-            }
-
-            for (int row = prevEndRow + 1; row <= endRow; ++row) {
-                typename DestImageT::x_iterator destXIter = destImage.row_begin(row);
-                srcPosView[-1] += yDeltaSrcPosList[0];
-                for (int colBand = 1, endBand = edgeColList.size(); colBand < endBand; ++colBand) {
-                    /// Next vertical interpolation band
-
-                    int const prevEndCol = edgeColList[colBand-1];
-                    int const endCol = edgeColList[colBand];
-
-                    // Compute xDeltaSrcPos; remember that srcPosView contains
-                    // positions for this row in prevEndCol and smaller indices,
-                    // and positions for the previous row for larger indices (including endCol)
-                    afwGeom::Point2D leftSrcPos = srcPosView[prevEndCol];
-                    afwGeom::Point2D rightSrcPos = srcPosView[endCol] + yDeltaSrcPosList[colBand];
-                    afwGeom::Extent2D xDeltaSrcPos = (rightSrcPos - leftSrcPos) * invWidthList[colBand];
-
-                    for (int col = prevEndCol + 1; col <= endCol; ++col, ++destXIter) {
-                        afwGeom::Point2D leftSrcPos = srcPosView[col-1];
-                        afwGeom::Point2D srcPos = leftSrcPos + xDeltaSrcPos;
-                        double relativeArea = computeRelativeArea(srcPos, leftSrcPos, srcPosView[col]);
-
-                        srcPosView[col] = srcPos;
-
-                        // Compute associated source pixel index as integer and nonnegative fractional parts;
-                        // the latter is used to compute the remapping kernel.
-                        std::pair<int, double> srcIndFracX = srcImage.positionToIndex(srcPos[0], afwImage::X);
-                        std::pair<int, double> srcIndFracY = srcImage.positionToIndex(srcPos[1], afwImage::Y);
-                        if (srcIndFracX.second < 0) {
-                            ++srcIndFracX.second;
-                            --srcIndFracX.first;
-                        }
-                        if (srcIndFracY.second < 0) {
-                            ++srcIndFracY.second;
-                            --srcIndFracY.first;
-                        }
-
-                        if (srcGoodBBox.contains(afwGeom::Point2I(srcIndFracX.first, srcIndFracY.first))) {
-                             ++numGoodPixels;
-
-                            // Offset source pixel index from kernel center to kernel corner (0, 0)
-                            // so we can convolveAtAPoint the pixels that overlap between source and kernel
-                            srcIndFracX.first -= kernelCtrX;
-                            srcIndFracY.first -= kernelCtrY;
-
-                            // Compute warped pixel
-                            std::pair<double, double> srcFracInd(srcIndFracX.second, srcIndFracY.second);
-                            warpingKernel.setKernelParameters(srcFracInd);
-                            double kSum = warpingKernel.computeVectors(kernelXList, kernelYList, false);
-
-                            typename SrcImageT::const_xy_locator srcLoc =
-                                srcImage.xy_at(srcIndFracX.first, srcIndFracY.first);
-
-                            *destXIter = afwMath::convolveAtAPoint<DestImageT,SrcImageT>(
-                                srcLoc, kernelXList, kernelYList);
-                            *destXIter *= relativeArea/kSum;
-                        } else {
-                           // Edge pixel pixel
-                            *destXIter = edgePixel;
-                        }
-                    } // for col
-                }   // for col band
-            }   // for row
-        }   // while next row band
-=======
+    return doWarpImage(destImage, srcImage, warpingKernel, computeSrcPos, interpLength, padValue, devPref);
+}
+
 
 template<typename DestImageT, typename SrcImageT>
 int afwMath::warpImage(
@@ -999,7 +804,6 @@
     return doLinearWarpImage(destImage, srcImage, warpingKernel, computeSrcPos, padValue);
 }
 
->>>>>>> 8e1872d3
 
 template<typename DestImageT, typename SrcImageT>
 int afwMath::warpCenteredImage(
@@ -1013,69 +817,6 @@
                       )
 {
 
-<<<<<<< HEAD
-    } else {
-        // No interpolation
-
-        // initialize _srcPosList for row -1;
-        // the first value is not needed, but it's safer to compute it
-        std::vector<afwGeom::Point2D>::iterator srcPosView = _srcPosList.begin() + 1;
-        for (int col = -1; col < destWidth; ++col) {
-            srcPosView[col] = detail::computeSrcPos(col, -1, destXY0, destWcs, srcWcs);
-        }
-
-        for (int row = 0; row < destHeight; ++row) {
-            typename DestImageT::x_iterator destXIter = destImage.row_begin(row);
-
-            srcPosView[-1] = detail::computeSrcPos(-1, row, destXY0, destWcs, srcWcs);
-
-            for (int col = 0; col < destWidth; ++col, ++destXIter) {
-                afwGeom::Point2D srcPos = detail::computeSrcPos(col, row, destXY0, destWcs, srcWcs);
-                double relativeArea = computeRelativeArea(srcPos, srcPosView[col-1], srcPosView[col]);
-                srcPosView[col] = srcPos;
-
-                // Compute associated source pixel index as integer and nonnegative fractional parts;
-                // the latter is used to compute the remapping kernel.
-                std::pair<int, double> srcIndFracX = srcImage.positionToIndex(srcPos[0], afwImage::X);
-                std::pair<int, double> srcIndFracY = srcImage.positionToIndex(srcPos[1], afwImage::Y);
-                if (srcIndFracX.second < 0) {
-                    ++srcIndFracX.second;
-                    --srcIndFracX.first;
-                }
-                if (srcIndFracY.second < 0) {
-                    ++srcIndFracY.second;
-                    --srcIndFracY.first;
-                }
-
-                if (srcGoodBBox.contains(afwGeom::Point2I(srcIndFracX.first, srcIndFracY.first))) {
-                     ++numGoodPixels;
-
-                    // Offset source pixel index from kernel center to kernel corner (0, 0)
-                    // so we can convolveAtAPoint the pixels that overlap between source and kernel
-                    srcIndFracX.first -= kernelCtrX;
-                    srcIndFracY.first -= kernelCtrY;
-
-                    // Compute warped pixel
-                    std::pair<double, double> srcFracInd(srcIndFracX.second, srcIndFracY.second);
-                    warpingKernel.setKernelParameters(srcFracInd);
-                    double kSum = warpingKernel.computeVectors(kernelXList, kernelYList, false);
-
-                    typename SrcImageT::const_xy_locator srcLoc =
-                        srcImage.xy_at(srcIndFracX.first, srcIndFracY.first);
-
-                    *destXIter = afwMath::convolveAtAPoint<DestImageT,SrcImageT>(
-                        srcLoc, kernelXList, kernelYList);
-                    *destXIter *= relativeArea/kSum;
-                } else {
-                   // Edge pixel pixel
-                    *destXIter = edgePixel;
-                }
-            }   // for col
-        }   // for row
-    } // if interp
-
-    return numGoodPixels;
-=======
     // force src and dest to be the same size and xy0
     if (
         (destImage.getWidth() != srcImage.getWidth()) ||
@@ -1086,7 +827,7 @@
         errStream << "src and dest images must have same size and xy0.";
         throw LSST_EXCEPT(pexExcept::InvalidParameterException, errStream.str());
     }
-    
+
     // set the xy0 coords to 0,0 to make life easier
     SrcImageT srcImageCopy(srcImage, true);
     srcImageCopy.setXY0(0, 0);
@@ -1097,7 +838,7 @@
     // moved slightly.  So we'll include a translation to move it back by an amount
     // centerPixel - translatedCenterPixel
     afwGeom::AffineTransform affTran(linearTransform, cLocal - linearTransform(cLocal));
-    
+
     // now warp
 #if 0
     static float t = 0.0;
@@ -1109,13 +850,12 @@
     std::cout <<srcImage.getWidth()<<"x"<<srcImage.getHeight()<<": "<< dt <<" "<< t <<std::endl;
 #else
     int n = warpImage(destImage, srcImageCopy, warpingKernel, affTran, interpLength, padValue);
-#endif        
-        
+#endif
+
     // fix the origin and we're done.
     destImage.setXY0(srcImage.getXY0());
-    
+
     return n;
->>>>>>> 8e1872d3
 }
 
 
@@ -1163,31 +903,23 @@
         afwImage::Wcs const &destWcs,          \
         IMAGE(SRCIMAGEPIXELT) const &srcImage, \
         afwImage::Wcs const &srcWcs, \
-<<<<<<< HEAD
-        SeparableKernel &warpingKernel, int const interpLength, \
-        lsst::afw::gpu::DevicePreference devPref); NL    \
-=======
         SeparableKernel &warpingKernel, int const interpLength,\
-        IMAGE(DESTIMAGEPIXELT)::SinglePixel padValue); NL      \
->>>>>>> 8e1872d3
+        IMAGE(DESTIMAGEPIXELT)::SinglePixel padValue, \
+        lsst::afw::gpu::DevicePreference devPref); NL      \
     template int afwMath::warpImage( \
         MASKEDIMAGE(DESTIMAGEPIXELT) &destImage, \
         afwImage::Wcs const &destWcs, \
         MASKEDIMAGE(SRCIMAGEPIXELT) const &srcImage, \
         afwImage::Wcs const &srcWcs, \
-<<<<<<< HEAD
-        SeparableKernel &warpingKernel, int const interpLength, \
-        lsst::afw::gpu::DevicePreference devPref); NL    \
-    template int afwMath::warpExposure( \
-=======
         SeparableKernel &warpingKernel, int const interpLength,        \
-        MASKEDIMAGE(DESTIMAGEPIXELT)::SinglePixel padValue); NL        \
+        MASKEDIMAGE(DESTIMAGEPIXELT)::SinglePixel padValue, \
+        lsst::afw::gpu::DevicePreference devPref); NL        \
     template int afwMath::warpExposure(                                \
->>>>>>> 8e1872d3
         EXPOSURE(DESTIMAGEPIXELT) &destExposure, \
         EXPOSURE(SRCIMAGEPIXELT) const &srcExposure, \
         SeparableKernel &warpingKernel, int const interpLength,\
-        EXPOSURE(DESTIMAGEPIXELT)::MaskedImageT::SinglePixel padValue);
+        EXPOSURE(DESTIMAGEPIXELT)::MaskedImageT::SinglePixel padValue, \
+        lsst::afw::gpu::DevicePreference devPref);
 
 
 

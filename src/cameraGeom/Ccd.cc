--- conflicted
+++ resolved
@@ -63,12 +63,8 @@
     _amps.insert(std::lower_bound(_amps.begin(), _amps.end(), amp, cameraGeom::detail::sortPtr<Amp>()), amp);
     amp->setParent(getThisPtr());
 
-<<<<<<< HEAD
-    setCenterPixel(afwGeom::Point2I(getAllPixels(true).getWidth()/2, getAllPixels(true).getHeight()/2));
-=======
-    setCenterPixel(afwGeom::makePointD(0.5*(getAllPixels(true).getWidth() - 1),
-                                       0.5*(getAllPixels(true).getHeight() - 1)));
->>>>>>> 246b6dd2
+    afwGeom::Extent2I dim = getAllPixels(true).getDimensions() - afwGeom::Extent2I(1);
+    setCenterPixel(afwGeom::Point2D(dim[0]*0.5, dim[1]*0.5));
 }
 
 /**
@@ -97,20 +93,11 @@
 
     double pixelSize = getPixelSize();
 
-<<<<<<< HEAD
-    afwGeom::Extent2I const centerPixel(getCenterPixel());
-    cameraGeom::Amp::ConstPtr amp = findAmp(pix + centerPixel);
-    afwGeom::Extent2I const off = amp->getDataSec(false).getMin() - amp->getDataSec(true).getMin();
-    afwGeom::Point2I const offsetPix = pix - off;
-=======
-    afwGeom::Point2D const& centerPixel = getCenterPixel();
-    cameraGeom::Amp::ConstPtr amp = findAmp(afwGeom::makePointI(pix[0] + centerPixel[0],
-                                                                pix[1] + centerPixel[1]));
-    afwImage::PointI const off = amp->getDataSec(false).getLLC() - amp->getDataSec(true).getLLC();
-    afwGeom::Point2D const offsetPix = pix - afwGeom::Extent2D(afwGeom::makePointD(off[0], off[1]));
->>>>>>> 246b6dd2
-
-    return afwGeom::Point2D(offsetPix.getX()*pixelSize, offsetPix.getY()*pixelSize);
+    afwGeom::Point2D const & centerPixel= getCenterPixel();
+    afwGeom::PointI pos(pix[0] + centerPixel[0], pix[1] + centerPixel[1]);
+    cameraGeom::Amp::ConstPtr amp = findAmp(pos);
+    afwGeom::Extent2I off(amp->getDataSec(false).getMin() - amp->getDataSec(true).getMin());
+    return afwGeom::Point2D((pix[0]-off[0])*pixelSize, (pix[1]-off[1])*pixelSize);
 }    
 
 namespace {
@@ -125,10 +112,9 @@
 
     struct findByPixel {
         findByPixel(
-                  afwGeom::Point2I point,
-                  bool isTrimmed
-                 ) :
-            _point(point),
+            afwGeom::Point2I point, 
+            bool isTrimmed
+        ) :  _point(point),
             _isTrimmed(isTrimmed)
         { }
 
@@ -210,13 +196,9 @@
 {
 #if 0    
     int const n90 = orientation.getNQuarter() - getOrientation().getNQuarter(); // before setting orientation
+    afwGeom::Extent2I const dimensions = getAllPixels(false).getDimensions();
 #endif
-    afwGeom::Extent2I const dimensions =
-        afwGeom::Extent2I(getAllPixels(false).getWidth(), getAllPixels(false).getHeight());
-
-
     cameraGeom::Detector::setOrientation(orientation);
-
 #if 0    
     std::for_each(_amps.begin(), _amps.end(),
                   boost::bind(&Amp::rotateBy90, _1, boost::ref(dimensions), boost::ref(n90)));
